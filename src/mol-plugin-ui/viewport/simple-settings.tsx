--- conflicted
+++ resolved
@@ -106,13 +106,9 @@
         if (r.top !== 'hidden' && (!c || c.top !== 'none')) layout.push('sequence');
         if (r.bottom !== 'hidden' && (!c || c.bottom !== 'none')) layout.push('log');
         if (r.left !== 'hidden' && (!c || c.left !== 'none')) layout.push('left');
-<<<<<<< HEAD
+        if (r.right !== 'hidden' && (!c || c.left !== 'none')) layout.push('right');
         const pixelScale = ctx.canvas3dContext?.props.pixelScale!;
         return { canvas: ctx.canvas3d?.props!, layout, pixelScale };
-=======
-        if (r.right !== 'hidden' && (!c || c.left !== 'none')) layout.push('right');
-        return { canvas: ctx.canvas3d?.props!, layout };
->>>>>>> fc44e66b
     }
 })({
     values(props, ctx) {
