--- conflicted
+++ resolved
@@ -51,14 +51,9 @@
     return OrderedSet.findRange(set, OrderedSet.getAt(offsets, idx), OrderedSet.getAt(offsets, idx + 1) - 1);
 }
 
-<<<<<<< HEAD
-export class SegmentIterator<T extends number = number> implements Iterator<Segs.Segment<T>> {
-=======
 export class SegmentIterator<I extends number = number> implements Iterator<Segs.Segment<I>> {
     private segmentMin = 0;
->>>>>>> 9de8f2a1
     private segmentMax = 0;
-    private segmentMin = 0;
     private setRange = Interval.Empty;
     private value: Segs.Segment<I> = { index: 0 as I, start: 0, end: 0 };
 
