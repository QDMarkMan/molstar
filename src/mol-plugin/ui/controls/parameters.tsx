--- conflicted
+++ resolved
@@ -8,11 +8,8 @@
 import * as React from 'react'
 import { ParamDefinition as PD } from 'mol-util/param-definition';
 import { camelCaseToWords } from 'mol-util/string';
-<<<<<<< HEAD
-=======
 import { ColorNames } from 'mol-util/color/tables';
 import { Color } from 'mol-util/color';
->>>>>>> 860a1fa5
 
 export interface ParameterControlsProps<P extends PD.Params = PD.Params> {
     params: P,
@@ -48,15 +45,9 @@
         case 'select': return SelectControl;
         case 'text': return TextControl;
         case 'interval': return IntervalControl;
-<<<<<<< HEAD
-        case 'converted': return ConvertedControl;
-        case 'group': throw Error('Must be handled separately');
-        case 'mapped': throw Error('Must be handled separately');
-=======
         case 'group': return GroupControl;
         case 'mapped': return MappedControl;
         case 'line-graph': return void 0;
->>>>>>> 860a1fa5
     }
     throw new Error('not supported');
 }
@@ -67,17 +58,8 @@
 export interface ParamProps<P extends PD.Base<any> = PD.Base<any>> { name: string, value: P['defaultValue'], param: P, isDisabled?: boolean, onChange: ParamOnChange, onEnter?: () => void }
 export type ParamControl = React.ComponentClass<ParamProps<any>>
 
-<<<<<<< HEAD
-function getLabel(name: string, param: PD.Base<any>) {
-    return param.label === undefined ? camelCaseToWords(name) : param.label
-}
-
-export class ParamWrapper extends React.PureComponent<ParamWrapperProps> {
-    onChange = (value: any) => {
-=======
 export abstract class SimpleParam<P extends PD.Any> extends React.PureComponent<ParamProps<P>> {
     protected update(value: any) {
->>>>>>> 860a1fa5
         this.props.onChange({ param: this.props.param, name: this.props.name, value });
     }
 
@@ -86,11 +68,7 @@
     render() {
         const label = this.props.param.label || camelCaseToWords(this.props.name);
         return <div style={{ padding: '0 3px', borderBottom: '1px solid #ccc' }}>
-<<<<<<< HEAD
-            <div style={{ lineHeight: '20px', float: 'left' }} title={this.props.param.description}>{getLabel(this.props.name, this.props.param)}</div>
-=======
             <div style={{ lineHeight: '20px', float: 'left' }} title={this.props.param.description}>{label}</div>
->>>>>>> 860a1fa5
             <div style={{ float: 'left', marginLeft: '5px' }}>
                 {this.renderControl()}
             </div>
@@ -150,19 +128,6 @@
     }
 }
 
-<<<<<<< HEAD
-export class MultiSelectControl extends React.PureComponent<ValueControlProps<PD.MultiSelect<any>>> {
-    onChange = (e: React.ChangeEvent<HTMLSelectElement>) => {
-        const value = Array.from(e.target.options).filter(option => option.selected).map(option => option.value);
-        this.setState({ value });
-        this.props.onChange(value);
-    }
-
-    render() {
-        return <select multiple value={this.props.value || ''} onChange={this.onChange}>
-            {this.props.param.options.map(([value, label]) => <option key={label} value={value}>{label}</option>)}
-        </select>;
-=======
 export class IntervalControl extends SimpleParam<PD.Interval> {
     // onChange = (e: React.ChangeEvent<HTMLSelectElement>) => {
     //     this.setState({ value: e.target.value });
@@ -171,7 +136,6 @@
 
     renderControl() {
         return <span>interval TODO</span>;
->>>>>>> 860a1fa5
     }
 }
 
@@ -217,25 +181,7 @@
     }
 }
 
-<<<<<<< HEAD
-export class ConvertedControl extends React.PureComponent<ValueControlProps<PD.Converted<any, any>>> {
-    onChange = (v: any) => {
-        console.log('onChange', v)
-        this.props.onChange(this.props.param.toValue(v));
-    }
-
-    render() {
-        const Control: ValueControl = controlFor(this.props.param.convertedControl as PD.Any);
-
-        return <Control value={this.props.param.fromValue(this.props.value)} param={this.props.param.convertedControl} onChange={this.onChange} onEnter={this.props.onEnter} isEnabled={this.props.isEnabled} />
-    }
-}
-
-type GroupWrapperProps = { name: string, value: PD.Group<any>['defaultValue'], param: PD.Group<any>, onChange: ParamOnChange, onEnter?: () => void, isEnabled?: boolean }
-export class GroupControl extends React.PureComponent<GroupWrapperProps> {
-=======
 export class GroupControl extends React.PureComponent<ParamProps<PD.Group<any>>> {
->>>>>>> 860a1fa5
     change(value: PD.Mapped<any>['defaultValue'] ) {
         this.props.onChange({ name: this.props.name, param: this.props.param, value });
     }
@@ -258,14 +204,8 @@
     }
 }
 
-<<<<<<< HEAD
-type MappedWrapperProps = { name: string, value: PD.Mapped<any>['defaultValue'], param: PD.Mapped<any>, onChange: ParamOnChange, onEnter?: () => void, isEnabled?: boolean }
-export class MappedControl extends React.PureComponent<MappedWrapperProps> {
-    change(value: PD.Mapped<any>['defaultValue']) {
-=======
 export class MappedControl extends React.PureComponent<ParamProps<PD.Mapped<any>>> {
     change(value: PD.Mapped<any>['defaultValue'] ) {
->>>>>>> 860a1fa5
         this.props.onChange({ name: this.props.name, param: this.props.param, value });
     }
 
@@ -293,21 +233,9 @@
         }
 
         return <div>
-<<<<<<< HEAD
-            <ParamWrapper control={SelectControl} param={this.props.param.select}
-                isEnabled={this.props.isEnabled} onChange={this.onChangeName} onEnter={this.props.onEnter}
-                name={getLabel(this.props.name, this.props.param)} value={value.name} />
-            <div style={{ borderLeft: '5px solid #777', paddingLeft: '5px' }}>
-                {param.type === 'group'
-                    ? <GroupControl param={param} value={value} name='param' onChange={this.onChangeParam} onEnter={this.props.onEnter} isEnabled={this.props.isEnabled} />
-                    : param.type === 'mapped' || param.type === 'value'
-                        ? null
-                        : <ParamWrapper control={controlFor(param)} param={param} onChange={this.onChangeParam} onEnter={this.props.onEnter} isEnabled={this.props.isEnabled} name={'value'} value={value} />}
-=======
             {select}
             <div style={{ borderLeft: '5px solid #777', paddingLeft: '5px' }}>
                 <Mapped param={param} value={value} name='param' onChange={this.onChangeParam} onEnter={this.props.onEnter} isDisabled={this.props.isDisabled} />
->>>>>>> 860a1fa5
             </div>
         </div>
     }
