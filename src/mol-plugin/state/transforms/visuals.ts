--- conflicted
+++ resolved
@@ -36,11 +36,7 @@
             type: PD.Mapped('Type', '',
                 ctx.structureReprensentation.registry.default.name,
                 ctx.structureReprensentation.registry.types,
-<<<<<<< HEAD
-                name => PD.Group('Params', '', ctx.structureReprensentation.registry.get(name)!.getParams(ctx.structureReprensentation.themeCtx, a.data)))
-=======
-                name => ctx.structureReprensentation.registry.get(name).getParams(ctx.structureReprensentation.themeCtx, a.data))
->>>>>>> fea490ea
+                name => PD.Group('Params', '', ctx.structureReprensentation.registry.get(name).getParams(ctx.structureReprensentation.themeCtx, a.data)))
         })
     },
     apply({ a, params }, plugin: PluginContext) {
