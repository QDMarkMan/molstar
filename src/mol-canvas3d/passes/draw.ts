--- conflicted
+++ resolved
@@ -179,15 +179,6 @@
             }
         }
 
-<<<<<<< HEAD
-=======
-        if (PostprocessingPass.isEnabled(postprocessingProps)) {
-            this.postprocessing.render(camera, false, transparentBackground, renderer.props.backgroundColor, postprocessingProps, renderer.light, renderer.ambientColor);
-        }
-
-        this.depthTextureOpaque.detachFramebuffer(this.colorTarget.framebuffer, 'depth');
-
->>>>>>> 94d52ddd
         // render transparent primitives
         const isPostprocessingEnabled = PostprocessingPass.isEnabled(postprocessingProps);
         if (scene.opacityAverage < 1) {
@@ -215,11 +206,11 @@
             this.dpoit.render();
         }
 
+        if (PostprocessingPass.isEnabled(postprocessingProps)) {
+            this.postprocessing.render(camera, false, transparentBackground, renderer.props.backgroundColor, postprocessingProps, renderer.light, renderer.ambientColor);
+        }
+
         this.depthTextureOpaque.detachFramebuffer(this.colorTarget.framebuffer, 'depth');
-
-        if (PostprocessingPass.isEnabled(postprocessingProps)) {
-            this.postprocessing.render(camera, false, transparentBackground, renderer.props.backgroundColor, postprocessingProps, renderer.light);
-        }
 
         // render transparent volumes
         if (scene.volumes.renderables.length > 0) {
