--- conflicted
+++ resolved
@@ -11,12 +11,13 @@
 import { Mat4, Vec3, Vec4, Vec2 } from '../mol-math/linear-algebra';
 import { GraphicsRenderable } from './renderable';
 import { Color } from '../mol-util/color';
-import { ValueCell } from '../mol-util';
+import { ValueCell, deepEqual } from '../mol-util';
 import { GlobalUniformValues } from './renderable/schema';
 import { GraphicsRenderVariant } from './webgl/render-item';
 import { ParamDefinition as PD } from '../mol-util/param-definition';
 import { Clipping } from '../mol-theme/clipping';
 import { stringToWords } from '../mol-util/string';
+import { degToRad } from '../mol-math/misc';
 import { createNullTexture, Texture, Textures } from './webgl/texture';
 import { arrayMapUpsert } from '../mol-util/array';
 import { clamp } from '../mol-math/interpolate';
@@ -140,12 +141,7 @@
     export function create(ctx: WebGLContext, props: Partial<RendererProps> = {}): Renderer {
         const { gl, state, stats, extensions: { fragDepth } } = ctx;
         const p = PD.merge(RendererParams, PD.getDefaultValues(RendererParams), props);
-<<<<<<< HEAD
-        const style = getStyle(p.style);
-=======
         const light = getLight(p.light);
-        const clip = getClip(p.clip);
->>>>>>> e4f630db
 
         const viewport = Viewport();
         const drawingBufferSize = Vec2.create(gl.drawingBufferWidth, gl.drawingBufferHeight);
@@ -203,25 +199,9 @@
 
             uTransparentBackground: ValueCell.create(false),
 
-<<<<<<< HEAD
-            // the following are general 'material' uniforms
-            uLightIntensity: ValueCell.create(style.lightIntensity),
-            uAmbientIntensity: ValueCell.create(style.ambientIntensity),
-
-            uMetalness: ValueCell.create(style.metalness),
-            uRoughness: ValueCell.create(style.roughness),
-            uReflectivity: ValueCell.create(style.reflectivity),
-=======
-            uClipObjectType: ValueCell.create(clip.objects.type),
-            uClipObjectInvert: ValueCell.create(clip.objects.invert),
-            uClipObjectPosition: ValueCell.create(clip.objects.position),
-            uClipObjectRotation: ValueCell.create(clip.objects.rotation),
-            uClipObjectScale: ValueCell.create(clip.objects.scale),
-
             uLightDirection: ValueCell.create(light.direction),
             uLightColor: ValueCell.create(light.color),
             uAmbientColor: ValueCell.create(ambientColor),
->>>>>>> e4f630db
 
             uPickingAlphaThreshold: ValueCell.create(p.pickingAlphaThreshold),
 
@@ -246,31 +226,13 @@
                 return;
             }
 
-<<<<<<< HEAD
-=======
             let definesNeedUpdate = false;
-            if (r.state.noClip) {
-                if (r.values.dClipObjectCount.ref.value !== 0) {
-                    ValueCell.update(r.values.dClipObjectCount, 0);
-                    definesNeedUpdate = true;
-                }
-            } else {
-                if (r.values.dClipObjectCount.ref.value !== clip.objects.count) {
-                    ValueCell.update(r.values.dClipObjectCount, clip.objects.count);
-                    definesNeedUpdate = true;
-                }
-                if (r.values.dClipVariant.ref.value !== clip.variant) {
-                    ValueCell.update(r.values.dClipVariant, clip.variant);
-                    definesNeedUpdate = true;
-                }
-            }
             if (r.values.dLightCount.ref.value !== light.count) {
                 ValueCell.update(r.values.dLightCount, light.count);
                 definesNeedUpdate = true;
             }
             if (definesNeedUpdate) r.update();
 
->>>>>>> e4f630db
             const program = r.getProgram(variant);
             if (state.currentProgramId !== program.id) {
                 // console.log('new program')
