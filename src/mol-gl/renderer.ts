/**
 * Copyright (c) 2018-2022 mol* contributors, licensed under MIT, See LICENSE file for more info.
 *
 * @author Alexander Rose <alexander.rose@weirdbyte.de>
 */

import { Viewport } from '../mol-canvas3d/camera/util';
import { ICamera } from '../mol-canvas3d/camera';
import { Scene } from './scene';
import { WebGLContext } from './webgl/context';
import { Mat4, Vec3, Vec4, Vec2 } from '../mol-math/linear-algebra';
import { GraphicsRenderable } from './renderable';
import { Color } from '../mol-util/color';
import { ValueCell, deepEqual } from '../mol-util';
import { GlobalUniformValues } from './renderable/schema';
import { GraphicsRenderVariant } from './webgl/render-item';
import { ParamDefinition as PD } from '../mol-util/param-definition';
import { degToRad } from '../mol-math/misc';
import { Texture, Textures } from './webgl/texture';
import { arrayMapUpsert } from '../mol-util/array';
import { clamp } from '../mol-math/interpolate';
import { isTimingMode } from '../mol-util/debug';

export interface RendererStats {
    programCount: number
    shaderCount: number

    attributeCount: number
    elementsCount: number
    framebufferCount: number
    renderbufferCount: number
    textureCount: number
    vertexArrayCount: number

    drawCount: number
    instanceCount: number
    instancedDrawCount: number
}

export const enum PickType {
    None = 0,
    Object = 1,
    Instance = 2,
    Group = 3,
}

export const enum MarkingType {
    None = 0,
    Depth = 1,
    Mask = 2,
}

interface Renderer {
    readonly stats: RendererStats
    readonly props: Readonly<RendererProps>

    clear: (toBackgroundColor: boolean, ignoreTransparentBackground?: boolean) => void
    clearDepth: (packed?: boolean) => void
    update: (camera: ICamera) => void

    renderPick: (group: Scene.Group, camera: ICamera, variant: 'pick' | 'depth', depthTexture: Texture | null, pickType: PickType) => void
    renderDepth: (group: Scene.Group, camera: ICamera, depthTexture: Texture | null) => void
    renderDepthOpaque: (group: Scene.Group, camera: ICamera, depthTexture: Texture | null) => void
    renderDepthTransparent: (group: Scene.Group, camera: ICamera, depthTexture: Texture | null) => void
    renderMarkingDepth: (group: Scene.Group, camera: ICamera, depthTexture: Texture | null) => void
    renderMarkingMask: (group: Scene.Group, camera: ICamera, depthTexture: Texture | null) => void
<<<<<<< HEAD
    renderBlended: (group: Scene.Group, camera: ICamera) => void
=======
    renderBlended: (scene: Scene, camera: ICamera, depthTexture: Texture | null) => void
>>>>>>> ef560ddc
    renderBlendedOpaque: (group: Scene.Group, camera: ICamera, depthTexture: Texture | null) => void
    renderBlendedTransparent: (group: Scene.Group, camera: ICamera, depthTexture: Texture | null) => void
    renderBlendedVolume: (group: Scene.Group, camera: ICamera, depthTexture: Texture | null) => void
    renderWboitOpaque: (group: Scene.Group, camera: ICamera, depthTexture: Texture | null) => void
    renderWboitTransparent: (group: Scene.Group, camera: ICamera, depthTexture: Texture | null) => void

    setProps: (props: Partial<RendererProps>) => void
    setViewport: (x: number, y: number, width: number, height: number) => void
    setTransparentBackground: (value: boolean) => void
    setDrawingBufferSize: (width: number, height: number) => void
    setPixelRatio: (value: number) => void

    dispose: () => void
}

export const RendererParams = {
    backgroundColor: PD.Color(Color(0x000000), { description: 'Background color of the 3D canvas' }),

    pickingAlphaThreshold: PD.Numeric(0.5, { min: 0.0, max: 1.0, step: 0.01 }, { description: 'The minimum opacity value needed for an object to be pickable.' }),

    interiorDarkening: PD.Numeric(0.5, { min: 0.0, max: 1.0, step: 0.01 }),
    interiorColorFlag: PD.Boolean(true, { label: 'Use Interior Color' }),
    interiorColor: PD.Color(Color.fromNormalizedRgb(0.3, 0.3, 0.3)),

    colorMarker: PD.Boolean(true, { description: 'Enable color marker' }),
    highlightColor: PD.Color(Color.fromNormalizedRgb(1.0, 0.4, 0.6)),
    selectColor: PD.Color(Color.fromNormalizedRgb(0.2, 1.0, 0.1)),
    highlightStrength: PD.Numeric(0.3, { min: 0.0, max: 1.0, step: 0.1 }),
    selectStrength: PD.Numeric(0.3, { min: 0.0, max: 1.0, step: 0.1 }),
    markerPriority: PD.Select(1, [[1, 'Highlight'], [2, 'Select']]),

    xrayEdgeFalloff: PD.Numeric(1, { min: 0.0, max: 3.0, step: 0.1 }),

    light: PD.ObjectList({
        inclination: PD.Numeric(180, { min: 0, max: 180, step: 1 }),
        azimuth: PD.Numeric(0, { min: 0, max: 360, step: 1 }),
        color: PD.Color(Color.fromNormalizedRgb(1.0, 1.0, 1.0)),
        intensity: PD.Numeric(0.6, { min: 0.0, max: 1.0, step: 0.01 }),
    }, o => Color.toHexString(o.color), { defaultValue: [{
        inclination: 180,
        azimuth: 0,
        color: Color.fromNormalizedRgb(1.0, 1.0, 1.0),
        intensity: 0.6
    }] }),
    ambientColor: PD.Color(Color.fromNormalizedRgb(1.0, 1.0, 1.0)),
    ambientIntensity: PD.Numeric(0.4, { min: 0.0, max: 1.0, step: 0.01 }),
};
export type RendererProps = PD.Values<typeof RendererParams>

type Light = {
    count: number
    direction: number[]
    color: number[]
}

const tmpDir = Vec3();
const tmpColor = Vec3();
function getLight(props: RendererProps['light'], light?: Light): Light {
    const { direction, color } = light || {
        direction: (new Array(5 * 3)).fill(0),
        color: (new Array(5 * 3)).fill(0),
    };
    for (let i = 0, il = props.length; i < il; ++i) {
        const p = props[i];
        Vec3.directionFromSpherical(tmpDir, degToRad(p.inclination), degToRad(p.azimuth), 1);
        Vec3.toArray(tmpDir, direction, i * 3);
        Vec3.scale(tmpColor, Color.toVec3Normalized(tmpColor, p.color), p.intensity);
        Vec3.toArray(tmpColor, color, i * 3);
    }
    return { count: props.length, direction, color };
}

namespace Renderer {
    const enum Flag {
        None = 0,
        BlendedFront = 1,
        BlendedBack = 2
    }

    const enum Mask {
        All = 0,
        Opaque = 1,
        Transparent = 2,
    }

    export function create(ctx: WebGLContext, props: Partial<RendererProps> = {}): Renderer {
        const { gl, state, stats } = ctx;
        const p = PD.merge(RendererParams, PD.getDefaultValues(RendererParams), props);
        const light = getLight(p.light);

        const viewport = Viewport();
        const drawingBufferSize = Vec2.create(gl.drawingBufferWidth, gl.drawingBufferHeight);
        const bgColor = Color.toVec3Normalized(Vec3(), p.backgroundColor);

        let transparentBackground = false;

        const emptyDepthTexture = ctx.resources.texture('image-uint8', 'rgba', 'ubyte', 'nearest');
        emptyDepthTexture.define(1, 1);
        emptyDepthTexture.load({ array: new Uint8Array([255, 255, 255, 255]), width: 1, height: 1 });
        const sharedTexturesList: Textures = [
            ['tDepth', emptyDepthTexture]
        ];

        const view = Mat4();
        const invView = Mat4();
        const modelView = Mat4();
        const invModelView = Mat4();
        const invProjection = Mat4();
        const modelViewProjection = Mat4();
        const invModelViewProjection = Mat4();

        const cameraDir = Vec3();
        const viewOffset = Vec2();

        const ambientColor = Vec3();
        Vec3.scale(ambientColor, Color.toArrayNormalized(p.ambientColor, ambientColor, 0), p.ambientIntensity);

        const globalUniforms: GlobalUniformValues = {
            uModel: ValueCell.create(Mat4.identity()),
            uView: ValueCell.create(view),
            uInvView: ValueCell.create(invView),
            uModelView: ValueCell.create(modelView),
            uInvModelView: ValueCell.create(invModelView),
            uInvProjection: ValueCell.create(invProjection),
            uProjection: ValueCell.create(Mat4()),
            uModelViewProjection: ValueCell.create(modelViewProjection),
            uInvModelViewProjection: ValueCell.create(invModelViewProjection),

            uIsOrtho: ValueCell.create(1),
            uViewOffset: ValueCell.create(viewOffset),

            uPixelRatio: ValueCell.create(ctx.pixelRatio),
            uViewport: ValueCell.create(Viewport.toVec4(Vec4(), viewport)),
            uDrawingBufferSize: ValueCell.create(drawingBufferSize),

            uCameraPosition: ValueCell.create(Vec3()),
            uCameraDir: ValueCell.create(cameraDir),
            uNear: ValueCell.create(1),
            uFar: ValueCell.create(10000),
            uFogNear: ValueCell.create(1),
            uFogFar: ValueCell.create(10000),
            uFogColor: ValueCell.create(bgColor),

            uRenderMask: ValueCell.create(0),
            uMarkingDepthTest: ValueCell.create(false),
            uPickType: ValueCell.create(PickType.None),
            uMarkingType: ValueCell.create(MarkingType.None),

            uTransparentBackground: ValueCell.create(false),

            uLightDirection: ValueCell.create(light.direction),
            uLightColor: ValueCell.create(light.color),
            uAmbientColor: ValueCell.create(ambientColor),

            uPickingAlphaThreshold: ValueCell.create(p.pickingAlphaThreshold),

            uInteriorDarkening: ValueCell.create(p.interiorDarkening),
            uInteriorColorFlag: ValueCell.create(p.interiorColorFlag),
            uInteriorColor: ValueCell.create(Color.toVec3Normalized(Vec3(), p.interiorColor)),

            uHighlightColor: ValueCell.create(Color.toVec3Normalized(Vec3(), p.highlightColor)),
            uSelectColor: ValueCell.create(Color.toVec3Normalized(Vec3(), p.selectColor)),
            uHighlightStrength: ValueCell.create(p.highlightStrength),
            uSelectStrength: ValueCell.create(p.selectStrength),
            uMarkerPriority: ValueCell.create(p.markerPriority),

            uXrayEdgeFalloff: ValueCell.create(p.xrayEdgeFalloff),
        };
        const globalUniformList = Object.entries(globalUniforms);

        let globalUniformsNeedUpdate = true;

        const renderObject = (r: GraphicsRenderable, variant: GraphicsRenderVariant, flag: Flag) => {
            if (r.state.disposed || !r.state.visible || (!r.state.pickable && variant === 'pick')) {
                return;
            }

            let definesNeedUpdate = false;
            if (r.values.dLightCount.ref.value !== light.count) {
                ValueCell.update(r.values.dLightCount, light.count);
                definesNeedUpdate = true;
            }
            if (r.values.dColorMarker.ref.value !== p.colorMarker) {
                ValueCell.update(r.values.dColorMarker, p.colorMarker);
                definesNeedUpdate = true;
            }
            if (definesNeedUpdate) r.update();

            const program = r.getProgram(variant);
            if (state.currentProgramId !== program.id) {
                // console.log('new program')
                globalUniformsNeedUpdate = true;
                program.use();
            }

            if (globalUniformsNeedUpdate) {
                // console.log('globalUniformsNeedUpdate')
                program.setUniforms(globalUniformList);
                program.bindTextures(sharedTexturesList, 0);
                globalUniformsNeedUpdate = false;
            }

            if (r.values.dGeometryType.ref.value === 'directVolume') {
                if (variant !== 'colorWboit' && variant !== 'colorBlended') {
                    return; // only color supported
                }

                // culling done in fragment shader
                state.disable(gl.CULL_FACE);
                state.frontFace(gl.CCW);

                if (variant === 'colorBlended') {
                    // depth test done manually in shader against `depthTexture`
                    state.disable(gl.DEPTH_TEST);
                    state.depthMask(false);
                }
            } else if (flag === Flag.BlendedFront) {
                state.enable(gl.CULL_FACE);
                if (r.values.dFlipSided?.ref.value) {
                    state.frontFace(gl.CW);
                    state.cullFace(gl.FRONT);
                } else {
                    state.frontFace(gl.CCW);
                    state.cullFace(gl.BACK);
                }
            } else if (flag === Flag.BlendedBack) {
                state.enable(gl.CULL_FACE);
                if (r.values.dFlipSided?.ref.value) {
                    state.frontFace(gl.CW);
                    state.cullFace(gl.BACK);
                } else {
                    state.frontFace(gl.CCW);
                    state.cullFace(gl.FRONT);
                }
            } else {
                if (r.values.uDoubleSided) {
                    if (r.values.uDoubleSided.ref.value || r.values.hasReflection.ref.value) {
                        state.disable(gl.CULL_FACE);
                    } else {
                        state.enable(gl.CULL_FACE);
                    }
                } else {
                    // webgl default
                    state.disable(gl.CULL_FACE);
                }

                if (r.values.dFlipSided?.ref.value) {
                    state.frontFace(gl.CW);
                    state.cullFace(gl.FRONT);
                } else {
                    // webgl default
                    state.frontFace(gl.CCW);
                    state.cullFace(gl.BACK);
                }
            }

            r.render(variant, sharedTexturesList.length);
        };

        const update = (camera: ICamera) => {
            ValueCell.update(globalUniforms.uView, camera.view);
            ValueCell.update(globalUniforms.uInvView, Mat4.invert(invView, camera.view));
            ValueCell.update(globalUniforms.uProjection, camera.projection);
            ValueCell.update(globalUniforms.uInvProjection, Mat4.invert(invProjection, camera.projection));

            ValueCell.updateIfChanged(globalUniforms.uIsOrtho, camera.state.mode === 'orthographic' ? 1 : 0);
            ValueCell.update(globalUniforms.uViewOffset, camera.viewOffset.enabled ? Vec2.set(viewOffset, camera.viewOffset.offsetX * 16, camera.viewOffset.offsetY * 16) : Vec2.set(viewOffset, 0, 0));

            ValueCell.update(globalUniforms.uCameraPosition, camera.state.position);
            ValueCell.update(globalUniforms.uCameraDir, Vec3.normalize(cameraDir, Vec3.sub(cameraDir, camera.state.target, camera.state.position)));

            ValueCell.updateIfChanged(globalUniforms.uFar, camera.far);
            ValueCell.updateIfChanged(globalUniforms.uNear, camera.near);
            ValueCell.updateIfChanged(globalUniforms.uFogFar, camera.fogFar);
            ValueCell.updateIfChanged(globalUniforms.uFogNear, camera.fogNear);
            ValueCell.updateIfChanged(globalUniforms.uTransparentBackground, transparentBackground);
        };

        const updateInternal = (group: Scene.Group, camera: ICamera, depthTexture: Texture | null, renderMask: Mask, markingDepthTest: boolean) => {
            arrayMapUpsert(sharedTexturesList, 'tDepth', depthTexture || emptyDepthTexture);

            ValueCell.update(globalUniforms.uModel, group.view);
            ValueCell.update(globalUniforms.uModelView, Mat4.mul(modelView, group.view, camera.view));
            ValueCell.update(globalUniforms.uInvModelView, Mat4.invert(invModelView, modelView));
            ValueCell.update(globalUniforms.uModelViewProjection, Mat4.mul(modelViewProjection, modelView, camera.projection));
            ValueCell.update(globalUniforms.uInvModelViewProjection, Mat4.invert(invModelViewProjection, modelViewProjection));

            ValueCell.updateIfChanged(globalUniforms.uRenderMask, renderMask);
            ValueCell.updateIfChanged(globalUniforms.uMarkingDepthTest, markingDepthTest);

            state.enable(gl.SCISSOR_TEST);
            state.colorMask(true, true, true, true);

            const { x, y, width, height } = viewport;
            state.viewport(x, y, width, height);
            state.scissor(x, y, width, height);

            globalUniformsNeedUpdate = true;
            state.currentRenderItemId = -1;
        };

        const renderPick = (group: Scene.Group, camera: ICamera, variant: GraphicsRenderVariant, depthTexture: Texture | null, pickType: PickType) => {
            if (isTimingMode) ctx.timer.mark('Renderer.renderPick');
            state.disable(gl.BLEND);
            state.enable(gl.DEPTH_TEST);
            state.depthMask(true);

            updateInternal(group, camera, depthTexture, Mask.All, false);
            ValueCell.updateIfChanged(globalUniforms.uPickType, pickType);

            const { renderables } = group;
            for (let i = 0, il = renderables.length; i < il; ++i) {
                if (!renderables[i].state.colorOnly) {
                    renderObject(renderables[i], variant, Flag.None);
                }
            }
            if (isTimingMode) ctx.timer.markEnd('Renderer.renderPick');
        };

        const renderDepth = (group: Scene.Group, camera: ICamera, depthTexture: Texture | null) => {
            if (isTimingMode) ctx.timer.mark('Renderer.renderDepth');
            state.disable(gl.BLEND);
            state.enable(gl.DEPTH_TEST);
            state.depthMask(true);

            updateInternal(group, camera, depthTexture, Mask.All, false);

            const { renderables } = group;
            for (let i = 0, il = renderables.length; i < il; ++i) {
                renderObject(renderables[i], 'depth', Flag.None);
            }
            if (isTimingMode) ctx.timer.markEnd('Renderer.renderDepth');
        };

        const renderDepthOpaque = (group: Scene.Group, camera: ICamera, depthTexture: Texture | null) => {
            if (isTimingMode) ctx.timer.mark('Renderer.renderDepthOpaque');
            state.disable(gl.BLEND);
            state.enable(gl.DEPTH_TEST);
            state.depthMask(true);

            updateInternal(group, camera, depthTexture, Mask.Opaque, false);

            const { renderables } = group;
            for (let i = 0, il = renderables.length; i < il; ++i) {
                const r = renderables[i];
                if (r.state.opaque && r.values.transparencyAverage.ref.value !== 1 && !r.values.dXrayShaded?.ref.value) {
                    renderObject(r, 'depth', Flag.None);
                }
            }
            if (isTimingMode) ctx.timer.markEnd('Renderer.renderDepthOpaque');
        };

        const renderDepthTransparent = (group: Scene.Group, camera: ICamera, depthTexture: Texture | null) => {
            if (isTimingMode) ctx.timer.mark('Renderer.renderDepthTransparent');
            state.disable(gl.BLEND);
            state.enable(gl.DEPTH_TEST);
            state.depthMask(true);

            updateInternal(group, camera, depthTexture, Mask.Transparent, false);

            const { renderables } = group;
            for (let i = 0, il = renderables.length; i < il; ++i) {
                const r = renderables[i];
                if (!r.state.opaque || r.values.transparencyAverage.ref.value > 0 || r.values.dXrayShaded?.ref.value) {
                    renderObject(r, 'depth', Flag.None);
                }
            }
            if (isTimingMode) ctx.timer.markEnd('Renderer.renderDepthTransparent');
        };

        const renderMarkingDepth = (group: Scene.Group, camera: ICamera, depthTexture: Texture | null) => {
            if (isTimingMode) ctx.timer.mark('Renderer.renderMarkingDepth');
            state.disable(gl.BLEND);
            state.enable(gl.DEPTH_TEST);
            state.depthMask(true);

            updateInternal(group, camera, depthTexture, Mask.All, false);
            ValueCell.updateIfChanged(globalUniforms.uMarkingType, MarkingType.Depth);

            const { renderables } = group;
            for (let i = 0, il = renderables.length; i < il; ++i) {
                const r = renderables[i];

                if (r.values.markerAverage.ref.value !== 1) {
                    renderObject(renderables[i], 'marking', Flag.None);
                }
            }
            if (isTimingMode) ctx.timer.markEnd('Renderer.renderMarkingDepth');
        };

        const renderMarkingMask = (group: Scene.Group, camera: ICamera, depthTexture: Texture | null) => {
            if (isTimingMode) ctx.timer.mark('Renderer.renderMarkingMask');
            state.disable(gl.BLEND);
            state.enable(gl.DEPTH_TEST);
            state.depthMask(true);

            updateInternal(group, camera, depthTexture, Mask.All, !!depthTexture);
            ValueCell.updateIfChanged(globalUniforms.uMarkingType, MarkingType.Mask);

            const { renderables } = group;
            for (let i = 0, il = renderables.length; i < il; ++i) {
                const r = renderables[i];

                if (r.values.markerAverage.ref.value > 0) {
                    renderObject(renderables[i], 'marking', Flag.None);
                }
            }
            if (isTimingMode) ctx.timer.markEnd('Renderer.renderMarkingMask');
        };

<<<<<<< HEAD
        const renderBlended = (group: Scene.Group, camera: ICamera) => {
            renderBlendedOpaque(group, camera, null);
            renderBlendedTransparent(group, camera, null);
=======
        const renderBlended = (scene: Scene, camera: ICamera, depthTexture: Texture | null) => {
            if (scene.hasOpaque) {
                renderBlendedOpaque(scene, camera, depthTexture);
            }
            if (scene.opacityAverage < 1) {
                renderBlendedTransparent(scene, camera, depthTexture);
            }
>>>>>>> ef560ddc
        };

        const renderBlendedOpaque = (group: Scene.Group, camera: ICamera, depthTexture: Texture | null) => {
            if (isTimingMode) ctx.timer.mark('Renderer.renderBlendedOpaque');
            state.disable(gl.BLEND);
            state.enable(gl.DEPTH_TEST);
            state.depthMask(true);

            updateInternal(group, camera, depthTexture, Mask.Opaque, false);

            const { renderables } = group;
            for (let i = 0, il = renderables.length; i < il; ++i) {
                const r = renderables[i];
                if (r.state.opaque) {
                    renderObject(r, 'colorBlended', Flag.None);
                } else if (r.values.uDoubleSided?.ref.value && r.values.dTransparentBackfaces?.ref.value === 'opaque') {
                    renderObject(r, 'colorBlended', Flag.BlendedBack);
                }
            }
            if (isTimingMode) ctx.timer.markEnd('Renderer.renderBlendedOpaque');
        };

        const renderBlendedTransparent = (group: Scene.Group, camera: ICamera, depthTexture: Texture | null) => {
            if (isTimingMode) ctx.timer.mark('Renderer.renderBlendedTransparent');
            state.enable(gl.DEPTH_TEST);

            updateInternal(group, camera, depthTexture, Mask.Transparent, false);

            const { renderables } = group;

            if (transparentBackground) {
                state.blendFunc(gl.ONE, gl.ONE_MINUS_SRC_ALPHA);
            } else {
                state.blendFuncSeparate(gl.SRC_ALPHA, gl.ONE_MINUS_SRC_ALPHA, gl.ONE, gl.ONE_MINUS_SRC_ALPHA);
            }
            state.enable(gl.BLEND);

            state.depthMask(true);
            for (let i = 0, il = renderables.length; i < il; ++i) {
                const r = renderables[i];
                if (!r.state.opaque && r.state.writeDepth) {
                    renderObject(r, 'colorBlended', Flag.None);
                }
            }

            state.depthMask(false);
            for (let i = 0, il = renderables.length; i < il; ++i) {
                const r = renderables[i];
                if ((!r.state.opaque && !r.state.writeDepth) || r.values.transparencyAverage.ref.value > 0) {
                    if (r.values.uDoubleSided?.ref.value) {
                        // render frontfaces and backfaces separately to avoid artefacts
                        if (r.values.dTransparentBackfaces?.ref.value !== 'opaque') {
                            renderObject(r, 'colorBlended', Flag.BlendedBack);
                        }
                        renderObject(r, 'colorBlended', Flag.BlendedFront);
                    } else {
                        renderObject(r, 'colorBlended', Flag.None);
                    }
                }
            }
            if (isTimingMode) ctx.timer.markEnd('Renderer.renderBlendedTransparent');
        };

        const renderBlendedVolume = (group: Scene.Group, camera: ICamera, depthTexture: Texture | null) => {
            if (isTimingMode) ctx.timer.mark('Renderer.renderBlendedVolume');
            state.blendFunc(gl.ONE, gl.ONE_MINUS_SRC_ALPHA);
            state.enable(gl.BLEND);

            updateInternal(group, camera, depthTexture, Mask.Transparent, false);

            const { renderables } = group;
            for (let i = 0, il = renderables.length; i < il; ++i) {
                const r = renderables[i];
                if (r.values.dGeometryType.ref.value === 'directVolume') {
                    renderObject(r, 'colorBlended', Flag.None);
                }
            }
            if (isTimingMode) ctx.timer.markEnd('Renderer.renderBlendedVolume');
        };

        const renderWboitOpaque = (group: Scene.Group, camera: ICamera, depthTexture: Texture | null) => {
            if (isTimingMode) ctx.timer.mark('Renderer.renderWboitOpaque');
            state.disable(gl.BLEND);
            state.enable(gl.DEPTH_TEST);
            state.depthMask(true);

            updateInternal(group, camera, depthTexture, Mask.Opaque, false);

            const { renderables } = group;
            for (let i = 0, il = renderables.length; i < il; ++i) {
                const r = renderables[i];

                // TODO: simplify, handle in renderable.state???
                // uAlpha is updated in "render" so we need to recompute it here
                const alpha = clamp(r.values.alpha.ref.value * r.state.alphaFactor, 0, 1);
                if ((alpha === 1 && r.values.transparencyAverage.ref.value !== 1 && r.values.dGeometryType.ref.value !== 'directVolume' && r.values.dPointStyle?.ref.value !== 'fuzzy' && !r.values.dXrayShaded?.ref.value) || r.values.dTransparentBackfaces?.ref.value === 'opaque') {
                    renderObject(r, 'colorWboit', Flag.None);
                }
            }
            if (isTimingMode) ctx.timer.markEnd('Renderer.renderWboitOpaque');
        };

        const renderWboitTransparent = (group: Scene.Group, camera: ICamera, depthTexture: Texture | null) => {
            if (isTimingMode) ctx.timer.mark('Renderer.renderWboitTransparent');
            updateInternal(group, camera, depthTexture, Mask.Transparent, false);

            const { renderables } = group;
            for (let i = 0, il = renderables.length; i < il; ++i) {
                const r = renderables[i];

                // TODO: simplify, handle in renderable.state???
                // uAlpha is updated in "render" so we need to recompute it here
                const alpha = clamp(r.values.alpha.ref.value * r.state.alphaFactor, 0, 1);
                if (alpha < 1 || r.values.transparencyAverage.ref.value > 0 || r.values.dGeometryType.ref.value === 'directVolume' || r.values.dPointStyle?.ref.value === 'fuzzy' || r.values.dGeometryType.ref.value === 'text' || r.values.dXrayShaded?.ref.value) {
                    renderObject(r, 'colorWboit', Flag.None);
                }
            }
            if (isTimingMode) ctx.timer.markEnd('Renderer.renderWboitTransparent');
        };

        return {
            clear: (toBackgroundColor: boolean, ignoreTransparentBackground?: boolean) => {
                state.enable(gl.SCISSOR_TEST);
                state.enable(gl.DEPTH_TEST);
                state.colorMask(true, true, true, true);
                state.depthMask(true);

                if (transparentBackground && !ignoreTransparentBackground) {
                    state.clearColor(0, 0, 0, 0);
                } else if (toBackgroundColor) {
                    state.clearColor(bgColor[0], bgColor[1], bgColor[2], 1);
                } else {
                    state.clearColor(1, 1, 1, 1);
                }
                gl.clear(gl.COLOR_BUFFER_BIT | gl.DEPTH_BUFFER_BIT);
            },
            clearDepth: (packed = false) => {
                state.enable(gl.SCISSOR_TEST);

                if (packed) {
                    state.colorMask(true, true, true, true);
                    state.clearColor(1, 1, 1, 1);
                    gl.clear(gl.COLOR_BUFFER_BIT | gl.DEPTH_BUFFER_BIT);
                } else {
                    state.enable(gl.DEPTH_TEST);
                    state.depthMask(true);
                    gl.clear(gl.DEPTH_BUFFER_BIT);
                }
            },
            update,

            renderPick,
            renderDepth,
            renderDepthOpaque,
            renderDepthTransparent,
            renderMarkingDepth,
            renderMarkingMask,
            renderBlended,
            renderBlendedOpaque,
            renderBlendedTransparent,
            renderBlendedVolume,
            renderWboitOpaque,
            renderWboitTransparent,

            setProps: (props: Partial<RendererProps>) => {
                if (props.backgroundColor !== undefined && props.backgroundColor !== p.backgroundColor) {
                    p.backgroundColor = props.backgroundColor;
                    Color.toVec3Normalized(bgColor, p.backgroundColor);
                    ValueCell.update(globalUniforms.uFogColor, Vec3.copy(globalUniforms.uFogColor.ref.value, bgColor));
                }

                if (props.pickingAlphaThreshold !== undefined && props.pickingAlphaThreshold !== p.pickingAlphaThreshold) {
                    p.pickingAlphaThreshold = props.pickingAlphaThreshold;
                    ValueCell.update(globalUniforms.uPickingAlphaThreshold, p.pickingAlphaThreshold);
                }

                if (props.interiorDarkening !== undefined && props.interiorDarkening !== p.interiorDarkening) {
                    p.interiorDarkening = props.interiorDarkening;
                    ValueCell.update(globalUniforms.uInteriorDarkening, p.interiorDarkening);
                }
                if (props.interiorColorFlag !== undefined && props.interiorColorFlag !== p.interiorColorFlag) {
                    p.interiorColorFlag = props.interiorColorFlag;
                    ValueCell.update(globalUniforms.uInteriorColorFlag, p.interiorColorFlag);
                }
                if (props.interiorColor !== undefined && props.interiorColor !== p.interiorColor) {
                    p.interiorColor = props.interiorColor;
                    ValueCell.update(globalUniforms.uInteriorColor, Color.toVec3Normalized(globalUniforms.uInteriorColor.ref.value, p.interiorColor));
                }

                if (props.colorMarker !== undefined && props.colorMarker !== p.colorMarker) {
                    p.colorMarker = props.colorMarker;
                }
                if (props.highlightColor !== undefined && props.highlightColor !== p.highlightColor) {
                    p.highlightColor = props.highlightColor;
                    ValueCell.update(globalUniforms.uHighlightColor, Color.toVec3Normalized(globalUniforms.uHighlightColor.ref.value, p.highlightColor));
                }
                if (props.selectColor !== undefined && props.selectColor !== p.selectColor) {
                    p.selectColor = props.selectColor;
                    ValueCell.update(globalUniforms.uSelectColor, Color.toVec3Normalized(globalUniforms.uSelectColor.ref.value, p.selectColor));
                }
                if (props.highlightStrength !== undefined && props.highlightStrength !== p.highlightStrength) {
                    p.highlightStrength = props.highlightStrength;
                    ValueCell.update(globalUniforms.uHighlightStrength, p.highlightStrength);
                }
                if (props.selectStrength !== undefined && props.selectStrength !== p.selectStrength) {
                    p.selectStrength = props.selectStrength;
                    ValueCell.update(globalUniforms.uSelectStrength, p.selectStrength);
                }
                if (props.markerPriority !== undefined && props.markerPriority !== p.markerPriority) {
                    p.markerPriority = props.markerPriority;
                    ValueCell.update(globalUniforms.uMarkerPriority, p.markerPriority);
                }

                if (props.xrayEdgeFalloff !== undefined && props.xrayEdgeFalloff !== p.xrayEdgeFalloff) {
                    p.xrayEdgeFalloff = props.xrayEdgeFalloff;
                    ValueCell.update(globalUniforms.uXrayEdgeFalloff, p.xrayEdgeFalloff);
                }

                if (props.light !== undefined && !deepEqual(props.light, p.light)) {
                    p.light = props.light;
                    Object.assign(light, getLight(props.light, light));
                    ValueCell.update(globalUniforms.uLightDirection, light.direction);
                    ValueCell.update(globalUniforms.uLightColor, light.color);
                }
                if (props.ambientColor !== undefined && props.ambientColor !== p.ambientColor) {
                    p.ambientColor = props.ambientColor;
                    Vec3.scale(ambientColor, Color.toArrayNormalized(p.ambientColor, ambientColor, 0), p.ambientIntensity);
                    ValueCell.update(globalUniforms.uAmbientColor, ambientColor);
                }
                if (props.ambientIntensity !== undefined && props.ambientIntensity !== p.ambientIntensity) {
                    p.ambientIntensity = props.ambientIntensity;
                    Vec3.scale(ambientColor, Color.toArrayNormalized(p.ambientColor, ambientColor, 0), p.ambientIntensity);
                    ValueCell.update(globalUniforms.uAmbientColor, ambientColor);
                }
            },
            setViewport: (x: number, y: number, width: number, height: number) => {
                state.viewport(x, y, width, height);
                state.scissor(x, y, width, height);
                if (x !== viewport.x || y !== viewport.y || width !== viewport.width || height !== viewport.height) {
                    Viewport.set(viewport, x, y, width, height);
                    ValueCell.update(globalUniforms.uViewport, Vec4.set(globalUniforms.uViewport.ref.value, x, y, width, height));
                }
            },
            setTransparentBackground: (value: boolean) => {
                transparentBackground = value;
            },
            setDrawingBufferSize: (width: number, height: number) => {
                if (width !== drawingBufferSize[0] || height !== drawingBufferSize[1]) {
                    ValueCell.update(globalUniforms.uDrawingBufferSize, Vec2.set(drawingBufferSize, width, height));
                }
            },
            setPixelRatio: (value: number) => {
                ValueCell.update(globalUniforms.uPixelRatio, value);
            },

            props: p,
            get stats(): RendererStats {
                return {
                    programCount: ctx.stats.resourceCounts.program,
                    shaderCount: ctx.stats.resourceCounts.shader,

                    attributeCount: ctx.stats.resourceCounts.attribute,
                    elementsCount: ctx.stats.resourceCounts.elements,
                    framebufferCount: ctx.stats.resourceCounts.framebuffer,
                    renderbufferCount: ctx.stats.resourceCounts.renderbuffer,
                    textureCount: ctx.stats.resourceCounts.texture,
                    vertexArrayCount: ctx.stats.resourceCounts.vertexArray,

                    drawCount: stats.drawCount,
                    instanceCount: stats.instanceCount,
                    instancedDrawCount: stats.instancedDrawCount,
                };
            },
            dispose: () => {
                // TODO
            }
        };
    }
}

export { Renderer };<|MERGE_RESOLUTION|>--- conflicted
+++ resolved
@@ -64,11 +64,8 @@
     renderDepthTransparent: (group: Scene.Group, camera: ICamera, depthTexture: Texture | null) => void
     renderMarkingDepth: (group: Scene.Group, camera: ICamera, depthTexture: Texture | null) => void
     renderMarkingMask: (group: Scene.Group, camera: ICamera, depthTexture: Texture | null) => void
-<<<<<<< HEAD
     renderBlended: (group: Scene.Group, camera: ICamera) => void
-=======
-    renderBlended: (scene: Scene, camera: ICamera, depthTexture: Texture | null) => void
->>>>>>> ef560ddc
+    renderBlended: (scene: Scene, camera: ICamera) => void
     renderBlendedOpaque: (group: Scene.Group, camera: ICamera, depthTexture: Texture | null) => void
     renderBlendedTransparent: (group: Scene.Group, camera: ICamera, depthTexture: Texture | null) => void
     renderBlendedVolume: (group: Scene.Group, camera: ICamera, depthTexture: Texture | null) => void
@@ -479,19 +476,13 @@
             if (isTimingMode) ctx.timer.markEnd('Renderer.renderMarkingMask');
         };
 
-<<<<<<< HEAD
-        const renderBlended = (group: Scene.Group, camera: ICamera) => {
-            renderBlendedOpaque(group, camera, null);
-            renderBlendedTransparent(group, camera, null);
-=======
-        const renderBlended = (scene: Scene, camera: ICamera, depthTexture: Texture | null) => {
+        const renderBlended = (scene: Scene, camera: ICamera) => {
             if (scene.hasOpaque) {
-                renderBlendedOpaque(scene, camera, depthTexture);
+                renderBlendedOpaque(scene, camera);
             }
             if (scene.opacityAverage < 1) {
-                renderBlendedTransparent(scene, camera, depthTexture);
-            }
->>>>>>> ef560ddc
+                renderBlendedTransparent(scene, camera);
+            }
         };
 
         const renderBlendedOpaque = (group: Scene.Group, camera: ICamera, depthTexture: Texture | null) => {
