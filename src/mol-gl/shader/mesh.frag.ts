--- conflicted
+++ resolved
@@ -35,20 +35,11 @@
 
     float fragmentDepth = gl_FragCoord.z;
 
-<<<<<<< HEAD
-    #if defined(dRenderVariant_color) || defined(dRenderVariant_tracing) || (defined(dRenderVariant_depth) && defined(dXrayShaded))
-        vec3 normal;
-        #if defined(dFlatShaded)
-            normal = -faceNormal;
-        #else
-            normal = -normalize(vNormal);
-=======
     #ifdef dNeedsNormal
         #if defined(dFlatShaded)
             vec3 normal = -faceNormal;
         #else
             vec3 normal = -normalize(vNormal);
->>>>>>> a3127993
             if (uDoubleSided) normal *= float(frontFacing) * 2.0 - 1.0;
         #endif
     #endif
