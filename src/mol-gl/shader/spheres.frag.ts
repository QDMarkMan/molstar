/**
 * Copyright (c) 2019-2024 mol* contributors, licensed under MIT, See LICENSE file for more info.
 *
 * @author Alexander Rose <alexander.rose@weirdbyte.de>
 */

export const spheres_frag = `
precision highp float;
precision highp int;

#define bumpEnabled

#include common
#include common_frag_params
#include color_frag_params
#include light_frag_params
#include common_clip

uniform mat4 uInvView;
uniform float uAlphaThickness;

varying float vRadius;
varying vec3 vPoint;
varying vec3 vPointViewPosition;

#ifdef dSolidInterior
    const bool solidInterior = true;
#else
    const bool solidInterior = false;
#endif

bool SphereImpostor(out vec3 modelPos, out vec3 cameraPos, out vec3 cameraNormal, out bool interior, out float fragmentDepth){
    vec3 cameraSpherePos = -vPointViewPosition;

    vec3 rayOrigin = mix(vec3(0.0, 0.0, 0.0), vPoint, uIsOrtho);
    vec3 rayDirection = mix(normalize(vPoint), vec3(0.0, 0.0, 1.0), uIsOrtho);
    vec3 cameraSphereDir = mix(cameraSpherePos, rayOrigin - cameraSpherePos, uIsOrtho);

    float B = dot(rayDirection, cameraSphereDir);
    float det = B * B + vRadius * vRadius - dot(cameraSphereDir, cameraSphereDir);

    if (det < 0.0) return false;

    float sqrtDet = sqrt(det);
    float posT = mix(B + sqrtDet, B - sqrtDet, uIsOrtho);
    float negT = mix(B - sqrtDet, B + sqrtDet, uIsOrtho);

    cameraPos = rayDirection * negT + rayOrigin;
    modelPos = (uInvView * vec4(cameraPos, 1.0)).xyz;
    fragmentDepth = calcDepth(cameraPos);

    bool objectClipped = false;

    #if !defined(dClipPrimitive) && defined(dClipVariant_pixel) && dClipObjectCount != 0
        if (clipTest(vec4(modelPos, 0.0))) {
            objectClipped = true;
            fragmentDepth = -1.0;
        }
    #endif

    if (fragmentDepth > 0.0) {
        cameraNormal = normalize(cameraPos - cameraSpherePos);
        interior = false;
        return true;
    } else if (uDoubleSided || solidInterior) {
        cameraPos = rayDirection * posT + rayOrigin;
        modelPos = (uInvView * vec4(cameraPos, 1.0)).xyz;
        fragmentDepth = calcDepth(cameraPos);
        cameraNormal = -normalize(cameraPos - cameraSpherePos);
        interior = true;
        if (fragmentDepth > 0.0) {
            #ifdef dSolidInterior
                if (!objectClipped) {
                    fragmentDepth = 0.0 + (0.0000001 / vRadius);
                    cameraNormal = -mix(normalize(vPoint), vec3(0.0, 0.0, -1.0), uIsOrtho);
                }
            #endif
            return true;
        }
    }

    return false;
}

void main(void){
    vec3 cameraNormal;
    float fragmentDepth;

    #ifdef dApproximate
        vec3 pointDir = -vPointViewPosition - vPoint;
        if (dot(pointDir, pointDir) > vRadius * vRadius) discard;
        vec3 vViewPosition = -vPointViewPosition;
        fragmentDepth = gl_FragCoord.z;
        #if !defined(dIgnoreLight) || defined(dXrayShaded) || defined(dRenderVariant_tracing)
            pointDir.z -= cos(length(pointDir));
            cameraNormal = -normalize(pointDir);
        #endif
        interior = false;
    #else
        vec3 modelPos;
        vec3 cameraPos;
        bool hit = SphereImpostor(modelPos, cameraPos, cameraNormal, interior, fragmentDepth);
        if (!hit) discard;

        if (fragmentDepth < 0.0) discard;
        if (fragmentDepth > 1.0) discard;

        gl_FragDepthEXT = fragmentDepth;

        vec3 vModelPosition = modelPos;
        vec3 vViewPosition = cameraPos;
    #endif

    #include fade_lod
    #if !defined(dClipPrimitive) && defined(dClipVariant_pixel) && dClipObjectCount != 0
        #include clip_pixel
    #endif

    vec3 normal;
    #if defined(dRenderVariant_depth) && defined(dXrayShaded)
        if (uRenderMask == MaskTransparent) {
            normal = -cameraNormal;
        }
    #endif

    #include assign_material_color

    #if defined(dRenderVariant_color) || defined(dRenderVariant_tracing)
        if (uRenderMask == MaskTransparent && uAlphaThickness > 0.0) {
            material.a *= min(1.0, vRadius / uAlphaThickness);
        }
    #endif

    #include check_transparency

    #if defined(dRenderVariant_pick)
        #include check_picking_alpha
        #ifdef requiredDrawBuffers
            gl_FragColor = vObject;
            gl_FragData[1] = vInstance;
            gl_FragData[2] = vGroup;
            gl_FragData[3] = packDepthToRGBA(fragmentDepth);
        #else
            gl_FragColor = vColor;
        #endif
    #elif defined(dRenderVariant_depth)
        gl_FragColor = material;
    #elif defined(dRenderVariant_marking)
        gl_FragColor = material;
    #elif defined(dRenderVariant_emissive)
        gl_FragColor = material;
<<<<<<< HEAD
    #elif defined(dRenderVariant_color)
        normal = -cameraNormal;
=======
    #elif defined(dRenderVariant_color) || defined(dRenderVariant_tracing)
        vec3 normal = -cameraNormal;
>>>>>>> 80d7649d
        #include apply_light_color
        #include apply_interior_color
        #include apply_marker_color

        #if defined(dRenderVariant_color)
            #include apply_fog
            #include wboit_write
            #include dpoit_write
        #elif defined(dRenderVariant_tracing)
            gl_FragData[1] = vec4(normal, emissive);
            gl_FragData[2] = vec4(material.rgb, uDensity);
        #endif
    #endif
}
`;<|MERGE_RESOLUTION|>--- conflicted
+++ resolved
@@ -149,13 +149,8 @@
         gl_FragColor = material;
     #elif defined(dRenderVariant_emissive)
         gl_FragColor = material;
-<<<<<<< HEAD
-    #elif defined(dRenderVariant_color)
+    #elif defined(dRenderVariant_color) || defined(dRenderVariant_tracing)
         normal = -cameraNormal;
-=======
-    #elif defined(dRenderVariant_color) || defined(dRenderVariant_tracing)
-        vec3 normal = -cameraNormal;
->>>>>>> 80d7649d
         #include apply_light_color
         #include apply_interior_color
         #include apply_marker_color
