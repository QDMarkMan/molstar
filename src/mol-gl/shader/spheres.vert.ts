/**
 * Copyright (c) 2019-2023 mol* contributors, licensed under MIT, See LICENSE file for more info.
 *
 * @author Alexander Rose <alexander.rose@weirdbyte.de>
 */

export const spheres_vert = `
precision highp float;
precision highp int;

#include common
#include read_from_texture
#include common_vert_params
#include color_vert_params
#include size_vert_params
#include common_clip

uniform mat4 uModelView;
uniform mat4 uInvProjection;
uniform float uIsOrtho;

uniform vec2 uTexDim;
uniform sampler2D tPositionGroup;

attribute mat4 aTransform;
attribute float aInstance;

varying float vRadius;
varying vec3 vPoint;
varying vec3 vPointViewPosition;

#include matrix_scale

/**
 * Bounding rectangle of a clipped, perspective-projected 3D Sphere.
 * Michael Mara, Morgan McGuire. 2013
 *
 * Specialization by Arseny Kapoulkine, MIT License Copyright (c) 2018
 * https://github.com/zeux/niagara
 */
void sphereProjection(const in vec3 p, const in float r, const in vec2 mapping) {
    vec3 pr = p * r;
    float pzr2 = p.z * p.z - r * r;

    float vx = sqrt(p.x * p.x + pzr2);
    float minx = ((vx * p.x - pr.z) / (vx * p.z + pr.x)) * uProjection[0][0];
    float maxx = ((vx * p.x + pr.z) / (vx * p.z - pr.x)) * uProjection[0][0];

    float vy = sqrt(p.y * p.y + pzr2);
    float miny = ((vy * p.y - pr.z) / (vy * p.z + pr.y)) * uProjection[1][1];
    float maxy = ((vy * p.y + pr.z) / (vy * p.z - pr.y)) * uProjection[1][1];

    gl_Position.xy = vec2(maxx + minx, maxy + miny) * -0.5;
    gl_Position.xy -= mapping * vec2(maxx - minx, maxy - miny) * 0.5;
    gl_Position.xy *= gl_Position.w;
}

void main(void){
    vec2 mapping = vec2(1.0, 1.0); // vertices 2 and 5
    #if __VERSION__ == 100
        int m = imod(VertexID, 6);
    #else
        int m = VertexID % 6;
    #endif
    if (m == 0) {
        mapping = vec2(-1.0, 1.0);
    } else if (m == 1 || m == 3) {
        mapping = vec2(-1.0, -1.0);
    } else if (m == 4) {
        mapping = vec2(1.0, -1.0);
    }

    vec4 positionGroup = readFromTexture(tPositionGroup, VertexID / 6, uTexDim);
    vec3 position = positionGroup.rgb;
    float group = positionGroup.a;

    #include assign_color_varying
    #include assign_marker_varying
    #include assign_clipping_varying
    #include assign_size

    vRadius = size * matrixScale(uModelView);

    vec4 position4 = vec4(position, 1.0);
    vModelPosition = (uModel * aTransform * position4).xyz; // for clipping in frag shader

    float d;
    if (uLod.x != 0.0 || uLod.y != 0.0) {
        d = dot(uCameraPlane.xyz, vModelPosition) + uCameraPlane.w;
        float f = smoothstep(uLod.x - uLod.z, uLod.x, d) * uLod.w;
        vRadius *= f;
    }

    vec4 mvPosition = uModelView * aTransform * position4;

    #ifdef dApproximate
        vec4 mvCorner = vec4(mvPosition.xyz, 1.0);
        mvCorner.xy += mapping * vRadius;
        gl_Position = uProjection * mvCorner;
    #else
        if (uIsOrtho == 1.0) {
            vec4 mvCorner = vec4(mvPosition.xyz, 1.0);
            mvCorner.xy += mapping * vRadius;
            gl_Position = uProjection * mvCorner;
        } else {
            gl_Position = uProjection * vec4(mvPosition.xyz, 1.0);
            sphereProjection(mvPosition.xyz, vRadius, mapping);
        }
    #endif

    vec4 vPoint4 = uInvProjection * gl_Position;
    vPoint = vPoint4.xyz / vPoint4.w;
    vPointViewPosition = -mvPosition.xyz / mvPosition.w;

    if (gl_Position.z < -gl_Position.w) {
        mvPosition.z -= 2.0 * vRadius; // avoid clipping
        gl_Position.z = (uProjection * vec4(mvPosition.xyz, 1.0)).z;
    }

<<<<<<< HEAD
    if (uLod.x != 0.0 || uLod.y != 0.0) {
        if (d < (uLod.x - uLod.z) || d > uLod.y) {
            // move out of [ -w, +w ] to 'discard' in vert shader
            gl_Position.z = 2.0 * gl_Position.w;
        }
    }

    #include clip_instance
=======
    #if defined(dClipPrimitive) && !defined(dClipVariant_instance) && dClipObjectCount != 0
        if (clipTest(vec4(vModelPosition.xyz, 0.0))) {
            // move out of [ -w, +w ] to 'discard' in vert shader
            gl_Position.z = 2.0 * gl_Position.w;
        }
    #else
        #include clip_instance
    #endif
>>>>>>> bf0707a2
}
`;<|MERGE_RESOLUTION|>--- conflicted
+++ resolved
@@ -117,7 +117,6 @@
         gl_Position.z = (uProjection * vec4(mvPosition.xyz, 1.0)).z;
     }
 
-<<<<<<< HEAD
     if (uLod.x != 0.0 || uLod.y != 0.0) {
         if (d < (uLod.x - uLod.z) || d > uLod.y) {
             // move out of [ -w, +w ] to 'discard' in vert shader
@@ -125,8 +124,6 @@
         }
     }
 
-    #include clip_instance
-=======
     #if defined(dClipPrimitive) && !defined(dClipVariant_instance) && dClipObjectCount != 0
         if (clipTest(vec4(vModelPosition.xyz, 0.0))) {
             // move out of [ -w, +w ] to 'discard' in vert shader
@@ -135,6 +132,5 @@
     #else
         #include clip_instance
     #endif
->>>>>>> bf0707a2
 }
 `;