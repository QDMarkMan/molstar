--- conflicted
+++ resolved
@@ -10,15 +10,9 @@
 import { Vec3 } from '../../../mol-math/linear-algebra';
 
 export interface CylindersBuilder {
-<<<<<<< HEAD
     add(startX: number, startY: number, startZ: number, endX: number, endY: number, endZ: number, radiusScale: number, topCap: boolean, bottomCap: boolean, colorMode: number, group: number): void
-    addFixedCountDashes(start: Vec3, end: Vec3, segmentCount: number, radiusScale: number, topCap: boolean, bottomCap: boolean, interpolate: boolean, group: number): void
+    addFixedCountDashes(start: Vec3, end: Vec3, segmentCount: number, radiusScale: number, topCap: boolean, bottomCap: boolean, stubCap: boolean, interpolate: boolean, group: number): void
     addFixedLengthDashes(start: Vec3, end: Vec3, segmentLength: number, radiusScale: number, topCap: boolean, bottomCap: boolean, interpolate: boolean, group: number): void
-=======
-    add(startX: number, startY: number, startZ: number, endX: number, endY: number, endZ: number, radiusScale: number, topCap: boolean, bottomCap: boolean, group: number): void
-    addFixedCountDashes(start: Vec3, end: Vec3, segmentCount: number, radiusScale: number, topCap: boolean, bottomCap: boolean, stubCap: boolean, group: number): void
-    addFixedLengthDashes(start: Vec3, end: Vec3, segmentLength: number, radiusScale: number, topCap: boolean, bottomCap: boolean, group: number): void
->>>>>>> 71121e52
     getCylinders(): Cylinders
 }
 
@@ -50,34 +44,16 @@
             }
         };
 
-<<<<<<< HEAD
-        const addFixedCountDashes = (start: Vec3, end: Vec3, segmentCount: number, radiusScale: number, topCap: boolean, bottomCap: boolean, interpolate: boolean, group: number) => {
-            const d = Vec3.distance(start, end);
-            const s = Math.floor(segmentCount / 2);
-            const step = 1 / segmentCount;
-            let colorMode = 2.0;
-=======
-        const addFixedCountDashes = (start: Vec3, end: Vec3, segmentCount: number, radiusScale: number, topCap: boolean, bottomCap: boolean, stubCap: boolean, group: number) => {
+        const addFixedCountDashes = (start: Vec3, end: Vec3, segmentCount: number, radiusScale: number, topCap: boolean, bottomCap: boolean, stubCap: boolean, interpolate: boolean, group: number) => {
             const d = Vec3.distance(start, end);
             const isOdd = segmentCount % 2 !== 0;
             const s = Math.floor((segmentCount + 1) / 2);
             const step = d / (segmentCount + 0.5);
->>>>>>> 71121e52
+            let colorMode = 2.0;
 
             Vec3.setMagnitude(tmpDir, Vec3.sub(tmpDir, end, start), step);
             Vec3.copy(tmpVecA, start);
             for (let j = 0; j < s; ++j) {
-<<<<<<< HEAD
-                const f = step * (j * 2 + 1);
-                Vec3.setMagnitude(tmpDir, tmpDir, d * f);
-                Vec3.add(tmpVecA, start, tmpDir);
-                Vec3.setMagnitude(tmpDir, tmpDir, d * step * ((j + 1) * 2));
-                Vec3.add(tmpVecB, start, tmpDir);
-                if (interpolate) {
-                    colorMode = Vec3.distance(start, tmpVecB) / (d * 2);
-                }
-                add(tmpVecA[0], tmpVecA[1], tmpVecA[2], tmpVecB[0], tmpVecB[1], tmpVecB[2], radiusScale, topCap, bottomCap, colorMode, group);
-=======
                 Vec3.add(tmpVecA, tmpVecA, tmpDir);
                 if (isOdd && j === s - 1) {
                     Vec3.copy(tmpVecB, end);
@@ -85,9 +61,11 @@
                 } else {
                     Vec3.add(tmpVecB, tmpVecA, tmpDir);
                 }
+                if (interpolate) {
+                    colorMode = Vec3.distance(start, tmpVecB) / (d * 2);
+                }
                 add(tmpVecA[0], tmpVecA[1], tmpVecA[2], tmpVecB[0], tmpVecB[1], tmpVecB[2], radiusScale, topCap, bottomCap, group);
                 Vec3.add(tmpVecA, tmpVecA, tmpDir);
->>>>>>> 71121e52
             }
         };
 
@@ -96,11 +74,7 @@
             addFixedCountDashes,
             addFixedLengthDashes: (start: Vec3, end: Vec3, segmentLength: number, radiusScale: number, topCap: boolean, bottomCap: boolean, interpolate: boolean, group: number) => {
                 const d = Vec3.distance(start, end);
-<<<<<<< HEAD
-                addFixedCountDashes(start, end, d / segmentLength, radiusScale, topCap, bottomCap, interpolate, group);
-=======
-                addFixedCountDashes(start, end, d / segmentLength, radiusScale, topCap, bottomCap, true, group);
->>>>>>> 71121e52
+                addFixedCountDashes(start, end, d / segmentLength, radiusScale, topCap, bottomCap, true, interpolate, group);
             },
             getCylinders: () => {
                 const cylinderCount = groups.elementCount / 6;
