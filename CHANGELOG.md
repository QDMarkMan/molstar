# Change Log
All notable changes to this project will be documented in this file, following the suggestions of [Keep a CHANGELOG](http://keepachangelog.com/). This project adheres to [Semantic Versioning](http://semver.org/) for its most widely used - and defacto - public interfaces.

Note that since we don't clearly distinguish between a public and private interfaces there will be changes in non-major versions that are potentially breaking. If we make breaking changes to less used interfaces we will highlight it in here.


## [Unreleased]

- Fix handling of PDB files with insertion codes (#945)
- Fix de-/saturate of colors with no hue
- Improve `distinctColors` function
    - Add `sort` and `sampleCountFactor` parameters
    - Fix clustering issues

## [v3.41.0] - 2023-10-15

- Add `PluginContext.initialized` promise & support for it in the `Plugin` UI component.
<<<<<<< HEAD
- Fix handling of PDB files with insertion codes (#945)
=======
- Fix undesired interaction between settings panel and the panel on the right.
- Add ability to customize server parameters for `RCSBAssemblySymmetry`.
>>>>>>> 745746f2

## [v3.40.1] - 2023-09-30

- Do not call `updateFocusRepr` if default `StructureFocusRepresentation` isn't present.
- Treat "tap" as a click in `InputObserver`
- ModelServer ligand queries: fix atom count reported by SDF/MOL/MOL2 export
- CCD extension: Make visuals for aromatic bonds configurable
- Add optional `file?: CifFile` to `MmcifFormat.data`
- Add support for webgl extensions
    - `WEBGL_clip_cull_distance`
    - `EXT_conservative_depth`
    - `WEBGL_stencil_texturing`
    - `EXT_clip_control`
- Add `MultiSampleParams.reduceFlicker` (to be able to switch it off)
- Add `alphaThickness` parameter to adjust alpha of spheres for radius
- Ability to hide "right" panel from simplified viewport controls
- Add `blockIndex` parameter to TrajectoryFromMmCif
- Fix bounding sphere calculation for "element-like" visuals
- Fix RCSB PDB validation report URL
- Add sharpening postprocessing option
- Take pixel-ratio into account for outline scale
- Gracefully handle missing HTMLImageElement
- Fix pixel-ratio changes not applied to all render passes

## [v3.39.0] - 2023-09-02

- Add some elements support for `guessElementSymbolString` function
- Faster bounding rectangle calculation for imposter spheres
- Allow toggling of hydrogens as part of `LabelTextVisual`

## [v3.38.3] - 2023-07-29

- Fix imposter spheres not updating, e.g. in trajectories (broke in v3.38.0)

## [v3.38.2] - 2023-07-24

- Don't rely solely on `chem_comp_atom` when detecting CCD files (#877)
- Actually support non-physical keys in `Bindings.Trigger.code`

## [v3.38.1] - 2023-07-22

- Fix pixel-scale not updated in SSAO pass

## [v3.38.0] - 2023-07-18

- Fix display issue with SIFTS mapping
- Support non-physical keys in `Bindings.Trigger.code`
- Update `getStateSnapshot` to only overwrite current snapshot if it was created automatically
- Fix distinct palette's `getSamples` infinite loop
- Add 'NH2', 'FOR', 'FMT' to `CommonProteinCaps`
- Add `opened` event to `PluginStateSnapshotManager`
- Properly switch-off fog
- Add `approximate` option for spheres rendering
- Reduce `Spheres` memory usage
    - Derive mapping from VertexID
    - Pull position and group from texture
- Add `Euler` math primitive
- Add stride option to element sphere & point visuals
- Add `disabledExtensions` field to default viewer's options
- Add `LRUCache.remove`
- Add 'Chain Instance' and 'Uniform' options for 'Carbon Color' param (in Color Theme: Element Symbol)

## [v3.37.1] - 2023-06-20

- Fix issues with wboit/dpoit in large scenes
- Fix lines, text, points rendering (broken in v3.37.0)

## [v3.37.0] - 2023-06-17

- Add `inverted` option to `xrayShaded` parameter
- Model-export extension: Add ability to set a file name for structures
- Add `contextHash` to `SizeTheme`
- Add mipmap-based blur for image backgrounds

## [v3.36.1] - 2023-06-11

- Allow parsing of CCD ligand files
- Add dedicated wwPDB CCD extension to align and visualize ideal & model CCD coordinates
- Make operators in `IndexPairBonds` a directed property
- Remove erroneous bounding-box overlap test in `Structure.eachUnitPair`
- Fix `EdgeBuilder.addNextEdge` for loop edges
- Optimize inter unit bond compute
- Ensure consistent state for volume representation (#210)
- Improve SSAO for thin geometry (e.g. lines)
- Add snapshot support for structure selections
- Add `nucleicProfile` parameter to cartoon representation
- Add `cartoon` theme with separate colorings for for mainchain and sidechain visuals

## [v3.35.0] - 2023-05-14

- Enable odd dash count (1,3,5)
- Add principal axes spec and fix edge cases
- Add a uniform color theme for NtC tube that still paints residue and segment dividers in a different color
- Mesh exporter improvements
    - Support points & lines in glTF export
    - Set alphaMode and doubleSided in glTF export
    - Fix flipped cylinder caps
- Fix bond assignments `struct_conn` records referencing waters
- Add StructConn extension providing functions for inspecting struct_conns
- Fix `PluginState.setSnapshot` triggering unnecessary state updates
- Fix an edge case in the `mol-state`'s `State` when trying to apply a transform to an existing Null object
- Add `SbNcbrPartialCharges` extension for coloring and labeling atoms and residues by partial atomic charges
  - uses custom mmcif categories `_sb_ncbr_partial_atomic_charges_meta` and `_sb_ncbr_partial_atomic_charges` (more info in [README.md](./src/extensions/sb-ncbr/README.md))
- Parse HEADER record when reading PDB file
- Support `ignoreHydrogens` in interactions representation
- Add hydroxyproline (HYP) commonly present in collagen molecules to the list of amino acids
- Fix assemblies for Archive PDB files (do not generate unique `label_asym_id` if `REMARK 350` is present)
- Add additional functions to `core.math` in `mol-script`
    - `cantorPairing`, `sortedCantorPairing`, `invertCantorPairing`,
    - `trunc`, `sign`

## [v3.34.0] - 2023-04-16

- Avoid `renderMarkingDepth` for fully transparent renderables
- Remove `camera.far` doubling workaround
- Add `ModifiersKeys.areNone` helper function
- Do not render NtC tube segments unless all required atoms are present in the structure
- Fix rendering issues caused by VAO reuse
- Add "Zoom All", "Orient Axes", "Reset Axes" buttons to the "Reset Camera" button
- Improve trackball move-state handling when key bindings use modifiers
- Fix rendering with very small viewport and SSAO enabled
- Fix `.getAllLoci` for structure representations with `structure.child`
- Fix `readAllLinesAsync` refering to dom length property
- Make mol-util/file-info node compatible
- Add `eachLocation` to representation/visual interface

## [v3.33.0] - 2023-04-02

- Handle resizes of viewer element even when window remains the same size
- Throttle canvas resize events
- Selection toggle buttons hidden if selection mode is off
- Camera focus loci bindings allow reset on click-away to be overridden
- Input/controls improvements
    - Move or fly around the scene using keys
    - Pointer lock to look around scene
    - Toggle spin/rock animation using keys
- Apply bumpiness as lightness variation with `ignoreLight`
- Remove `JSX` reference from `loci-labels.ts`
- Fix overpaint/transparency/substance smoothing not updated when geometry changes
- Fix camera project/unproject when using offset viewport
- Add support for loading all blocks from a mmcif file as a trajectory
- Add `Frustum3D` and `Plane3D` math primitives
- Include `occupancy` and `B_iso_or_equiv` when creating `Conformation` from `Model`
- Remove LazyImports (introduced in v3.31.1)

## [v3.32.0] - 2023-03-20

- Avoid rendering of fully transparent renderables
- Add occlusion color parameter
- Fix issue with outlines and orthographic camera
- Reduce over-blurring occlusion at larger view distances
- Fix occlusion artefact with non-canvas viewport and pixel-ratio > 1
- Update nodejs-shims conditionals to handle polyfilled document object in NodeJS environment.
- Ensure marking edges are at least one pixel wide
- Add exposure parameter to renderer
- Only trigger marking when mouse is directly over canvas
- Fix blurry occlusion in screenshots
- [Breaking] Add `setFSModule` to `mol-util/data-source` instead of trying to trick WebPack

## [v3.31.4] - 2023-02-24

- Allow link cylinder/line `dashCount` set to '0'
- Stop animation loop when disposing `PluginContext` (thanks @gfrn for identifying the issue)

## [v3.31.3] - 2023-02-22

- Fix impostor bond visuals not correctly updating on `sizeFactor` changes
- Fix degenerate case in PCA
- Fix near clipping avoidance in impostor shaders
- Update `fs` import in `data-source.ts`

## [v3.31.2] - 2023-02-12

- Fix exit code of volume pack executable (pack.ts). Now exits with non-0 status when an error happens
- Remove pca transform from components ui focus (too distracting)
- Fix artefacts with opaque outlines behind transparent objects
- Fix polymer trace visual not updating
- Fix use of `WEBGL_provoking_vertex`

## [v3.31.1] - 2023-02-05

- Improve Component camera focus based on the PCA of the structure and the following rules:
    - The first residue should be in first quadrant if there is only one chain
    - The average position of the residues of the first chain should be in the first quadrant if there is more than one chain
- Add `HeadlessPluginContext` and `HeadlessScreenshotHelper` to be used in Node.js
- Add example `image-renderer`
- Fix wrong offset when rendering text with orthographic projection
- Update camera/handle helper when `devicePixelRatio` changes
- Add various options to customize the axes camera-helper
- Fix issue with texture-mesh color smoothing when changing themes
- Add fast boundary helper and corresponding unit trait
- Add Observable for Canvas3D commits

## [v3.30.0] - 2023-01-29

- Improve `Dnatco` extension
    - Factor out common code in `Dnatco` extension
    - Add `NtC tube` visual. Applicable for structures with NtC annotation
    - [Breaking] Rename `DnatcoConfalPyramids` to `DnatcoNtCs`
- Improve boundary calculation performance
- Add option to create & include images in state snapshots
- Fix SSAO artefacts with high bias values
- Fix SSAO resolution scale parameter handling
- Improve outlines, visually more stable at different view distances

## [v3.29.0] - 2023-01-15

- `meshes` extension: Fixed a bug in mesh visualization (show backfaces when opacity < 1)
- Add color quick select control to Volume controls
- Fix `dropFiles` bug
- Fix some cyclic imports and reduce the use of const enums. This should make it easier to use the library with the `isolatedModules: true` TS config.
- Fix `dropFiles` bug (#679)
- Add `input type='color'` picker to `CombinedColorControl`
- Set `ParameterMappingControl` disabled when state is updating
- Performance tweaks
    - Update clip `defines` only when changed
    - Check for identity in structure/unit areEqual methods
    - Avoid cloning of structure representation parameters
    - Make SymmetryOperator.createMapping monomorphic
    - Improve bonding-sphere calculation
    - Defer Scene properties calculation (markerAverage, opacityAverage, hasOpaque)
    - Improve checks in in UnitsRepresentation setVisualState
- Add StructureElement.Loci.forEachLocation
- Add RepresentationRegistry.clear and ThemeRegistry.clear
- Add generic Loci support for overpaint, substance, clipping themes
- Add `.getCenter` and `.center` to `Camera`
- Add support to dim unmarked groups
- Add support for marker edge strength

## [v3.28.0] - 2022-12-20

- Show histogram in direct volume control point settings
- Add `solidInterior` parameter to sphere/cylinder impostors
- [Breaking] Tweak `ignoreHydrogens` non-polar handling (introduced in 3.27.0)
- Add `meshes` and `volumes-and-segmentations` extensions
    - See https://molstarvolseg.ncbr.muni.cz/ for more info
- Fix missing support for info in `ParamDefinition.Converted`
- Add support for multi-visual volume representations
- Improve volume isosurface bounding-sphere
- Add basic volume segmentation support to core
    - Add `Volume.Segment` model
    - Add `Segmentation` custom volume property
    - Add `SegmentRepresentation` representation
    - Add `volume-segment` color theme
- Fix GPU marching cubes failing for large meshes with webgl2 (due to use of float16)

## [v3.27.0] - 2022-12-15

- Add an `includeTransparent` parameter to hide/show outlines of components that are transparent
- Fix 'once' for animations of systems with many frames
- Better guard against issue (black fringes) with bumpiness in impostors
- Improve impostor shaders
    - Fix sphere near-clipping with orthographic projection
    - Fix cylinder near-clipping
    - Add interior cylinder caps
    - Add per-pixel object clipping
- Fix `QualityAssessment` assignment bug for structures with different auth vs label sequence numbering
- Refresh `ApplyActionControl`'s param definition when toggling expanded state
- Fix `struct_conn` bond assignment for ions
- Ability to show only polar hydrogens

## [v3.26.0] - 2022-12-04

- Support for ``powerPreference`` webgl attribute. Add ``PluginConfig.General.PowerPreference`` and ``power-preference`` Viewer GET param.
- Excluded common protein caps `NME` and `ACE` from the ligand selection query
- Add screen-space shadow post-processing effect
- Add "Structure Molecular Surface" visual
- Add `external-volume` theme (coloring of arbitrary geometries by user-selected volume)

## [v3.25.1] - 2022-11-20

- Fix edge-case in `Structure.eachUnitPair` with single-element units
- Fix 'auto' structure-quality for coarse models

## [v3.25.0] - 2022-11-16

- Fix handling of gzipped assets (reverts #615)

## [v3.24.0] - 2022-11-13

- Make `PluginContext.initContainer` checkered canvas background optional
- Store URL of downloaded assets to detect zip/gzip based on extension (#615)
- Add optional `operator.key`; can be referenced in `IndexPairBonds`
- Add overpaint/transparency/substance theme strength to representations
- Fix viewport color for transparent background

## [v3.23.0] - 2022-10-19

- Add `PluginContext.initContainer/mount/unmount` methods; these should make it easier to reuse a plugin context with both custom and built-in UI
- Add `PluginContext.canvas3dInitialized`
- `createPluginUI` now resolves after the 3d canvas has been initialized
- Change EM Volume Streaming default from `Whole Structure` to `Auto`

## [v3.22.0] - 2022-10-17

- Replace `VolumeIsosurfaceParams.pickingGranularity` param with `Volume.PickingGranuality`

## [v3.21.0] - 2022-10-17

- Add `VolumeIsosurfaceParams.pickingGranularity` param
- Prevent component controls collapsing when option is selected

## [v3.20.0] - 2022-10-16

- [Breaking] Rename the ``model-index`` color theme to ``trajectory-index``
- Add a new ``model-index`` color theme that uniquely colors each loaded model
- Add the new ``model-index`` and ``structure-index`` color themes as an option for the carbon color in the ``element-symbol`` and ``ilustrative`` color themes
- Add ``structure-index`` color theme that uniquely colors each root structure
- Add ``nearest`` method to ``Lookup3D``
- Add mipmap-based blur for skybox backgrounds

## [v3.19.0] - 2022-10-01

- Fix "empty textures" error on empty canvas
- Optimize BinaryCIF integer packing encoder
- Fix dual depth peeling when post-processing is off or when rendering direct-volumes
- Add ``cameraClipping.minNear`` parameter
- Fix black artifacts on specular highlights with transparent background

## [v3.18.0] - 2022-09-17

- Integration of Dual depth peeling - OIT method
- Stereo camera improvements
    - Fix param updates not applied
    - Better param ranges and description
    - Add timer.mark for left/right camera

## [v3.17.0] - 2022-09-11

- [Fix] Clone ``Canvas3DParams`` when creating a ``Canvas3D`` instance to prevent shared state between multiple instances
- Add ``includeResidueTest`` option to ``alignAndSuperposeWithSIFTSMapping``
- Add ``parentDisplay`` param for interactions representation.
- [Experimental] Add support for PyMOL, VMD, and Jmol atom expressions in selection scripts
- Support for ``failIfMajorPerformanceCaveat`` webgl attribute. Add ``PluginConfig.General.AllowMajorPerformanceCaveat`` and ``allow-major-performance-caveat`` Viewer GET param.
- Fix handling of PDB TER records (#549)
- Add support for getting multiple loci from a representation (``.getAllLoci()``)
- Add ``key`` property to intra- and inter-bonds for referencing source data
- Fix click event triggered after move

## [v3.16.0] - 2022-08-25

- Support ``globalColorParams`` and ``globalSymmetryParams`` in common representation params
- Support ``label`` parameter in ``Viewer.loadStructureFromUrl``
- Fix ``ViewportHelpContent`` Mouse Controls section

## [v3.15.0] - 2022-08-23

- Fix wboit in Safari >=15 (add missing depth renderbuffer to wboit pass)
- Add 'Around Camera' option to Volume streaming
- Avoid queuing more than one update in Volume streaming

## [v3.14.0] - 2022-08-20

- Expose inter-bonds compute params in structure
- Improve performance of inter/intra-bonds compute
- Fix defaultAttribs handling in Canvas3DContext.fromCanvas
- Confal pyramids extension improvements
    - Add custom labels to Confal pyramids
    - Improve naming of some internal types in Confal pyramids extension coordinate
    - Add example mmCIF file with categories necessary to display Confal pyramids
    - Change the lookup logic of NtC steps from residues
- Add support for download of gzipped files
- Don't filter IndexPairBonds by element-based rules in MOL/SDF and MOL2 (without symmetry) models
- Fix Glycam Saccharide Names used by default
- Fix GPU surfaces rendering in Safari with WebGL2
- Add ``fov`` (Field of View) Canvas3D parameter
- Add ``sceneRadiusFactor`` Canvas3D parameter
- Add background pass (skybox, image, horizontal/radial gradient)
    - Set simple-settings presets via ``PluginConfig.Background.Styles``
    - Example presets in new backgrounds extension
    - Load skybox/image from URL or File (saved in session)
    - Opacity, saturation, lightness controls for skybox/image
    - Coverage (viewport or canvas) controls for image/gradient
- [Breaking] ``AssetManager`` needs to be passed to various graphics related classes
- Fix SSAO renderable initialization
- Reduce number of webgl state changes
    - Add ``viewport`` and ``scissor`` to state object
    - Add ``hasOpaque`` to scene object
- Handle edge cases where some renderables would not get (correctly) rendered
    - Fix text background rendering for opaque text
    - Fix helper scenes not shown when rendering directly to draw target
- Fix ``CustomElementProperty`` coloring not working

## [v3.13.0] - 2022-07-24

- Fix: only update camera state if manualReset is off (#494)
- Improve handling principal axes of points in a plane
- Add 'material' annotation support for textures
- More effort to avoid using ``flat`` qualifier in shaders: add ``dVaryingGroup``
- Enable ``immediateUpdate`` for iso level in isosurface and volume streaming controls
- Add support to download CCD from configurable URL

## [v3.12.1] - 2022-07-20

- Fix plugin behavior dispose logic to correctly unsubscribe observables.

## [v3.12.0] - 2022-07-17

- Add ``colorMarker`` option to Renderer. This disables the highlight and select marker at a shader level for faster rendering of large scenes in some cases.
- Bind shared textures only once per pass, not for each render item
- Fix missing 'material' annotation for some uniforms, causing unnecessary uniform updates
- Remove use of ``isnan`` in impostor shaders, not needed and causing slowdown
- Avoid using ``flat`` qualifier in shaders, causing slowdown
- Improve CellPack's ``adjustStyle`` option (disable ``colorMarker``, set component options, enable marking w/o ghost)
- Scan all entities when looking for ``struct_conn`` entries (fixes issue when the same ``label_asym_id`` is used in more than one entity)

## [v3.11.0] - 2022-07-04

- Add ``instanceGranularity`` option for marker, transparency, clipping, overpaint, substance data to save memory
- CellPack extension tweaks
    - Use instancing to create DNA/RNA curves to save memory
    - Enable ``instanceGranularity`` by default
    - Add ``adjustStyle`` option to LoadCellPackModel action (stylized, no multi-sample, no far clipping, chain picking)
- Structure Superposition now respects pivot's coordinate system

## [v3.10.2] - 2022-06-26

- Fix superfluous shader varying
- Improve use of gl_VertexID when possible

## [v3.10.1] - 2022-06-26

- Fix groupCount when updating TextureMesh-based visuals

## [v3.10.0] - 2022-06-24

- Add support for Glycam saccharide names
- Add ``PluginConfig.Viewport.ShowTrajectoryControls`` config option

## [v3.9.1] - 2022-06-19

- Fix missing ``super.componentWillUnmount()`` calls (@simeonborko)
- Fix missing ``uGroupCount`` update for visuals
- Fix missing aromatic bond display

## [v3.9.0] - 2022-05-30

- Improve picking by using drawbuffers (when available) to reduce number of drawcalls
- GPU timing support
    - Add ``timing-mode`` Viewer GET param
    - Add support for webgl timer queries
    - Add timer marks around GPU render & compute operations
- Volume Server CIF: Add check that a data block contains volume data before parsing
- Fix ``Scene.clear`` not clearing primitives & volumes arrays (@JonStargaryen)
- Fix rendering volumes when wboit is switched off and postprocessing is enabled

## [v3.8.2] - 2022-05-22

- Fix ``Scene.opacityAverage`` not taking xray shaded into account

## [v3.8.1] - 2022-05-14

- Fix issues with marking camera/handle helper (#433)
- Fix issues with array uniforms when running with headless-gl
- Fix Polymer Chain Instance coloring
- Improve performance of scene marker/opacity average calculation

## [v3.8.0] - 2022-04-30

- Add support for outlines around transparent objects
- Improve per-group transparency when wboit is switched off
- Improve ``ColorTheme`` typing with ``ColorType`` generic.
    - Defaults to ``ColorTypeLocation``
    - Set when using ``ColorTypeDirect`` or ``ColorTypeGrid``
- Fix case handling of ``struct_conf`` mmCIF enumeration field (#425)
- Fix ``allowTransparentBackfaces`` for per-group transparency
- Fix ``FormatRegistry.isApplicable`` returning true for unregistered formats
- Fix: handle building of ``GridLookup3D`` with zero cell size
- Fix ``ignoreLight`` for direct-volume rendering with webgl1
- Fix (non-black) outlines when using transparent background

## [v3.7.0] - 2022-04-13

- Fix ``xrayShaded`` for texture-mesh geometries
- [Breaking] Change ``allowTransparentBackfaces`` to ``transparentBackfaces`` with options ``off``, ``on``, ``opaque``. This was only added in 3.6.0, so allowing a breaking change here.
    - ``off``: don't show (default)
    - ``on``: show with transparency
    - ``opaque``: show fully opaque
- Add option to disable file drop overlay.

## [v3.6.2] - 2022-04-05

- ModelServer ligand queries: fixes for alternate locations, additional atoms & UNL ligand
- React 18 friendly ``useBehavior`` hook.

## [v3.6.1] - 2022-04-03

- Fix React18 related UI regressions.

## [v3.6.0] - 2022-04-03

- Check that model and coordinates have same element count when creating a trajectory
- Fix aromatic rings assignment: do not mix flags and planarity test
- Improve bonds assignment of coarse grained models: check for IndexPairBonds and exhaustive StructConn
- Fix unit mapping in bondedAtomicPairs MolScript query
- Improve pdb parsing: handle non unique atom and chain names (fixes #156)
- Fix volume streaming for entries with multiple contour lists
- Add ``allowTransparentBackfaces`` parameter to support double-sided rendering of transparent geometries
- Fix handling of case insensitive mmCIF enumeration fields (including entity.type)
- Fix ``disable-wboit`` Viewer GET param
- Add support for React 18.
    - Used by importing ``createPluginUI`` from ``mol-plugin-ui/react18``;
    - In Mol* 4.0, React 18 will become the default option.

## [v3.5.0] - 2022-03-25

- Fix issues with bounding-sphere & color-smoothing (mostly for small geometries)
- Support BCIF => CIF conversion in ``cif2bcif`` CLI tool

## [v3.4.0] - 2022-03-13

- Fix handling of mmcif with empty ``label_*`` fields
- Improve saccharide detection (compare against list from CCD)
- Fix legend label of hydrophobicity color theme
- Add ``LoadTrajectory`` action
- Add ``CustomImportControls`` to left panel
- Add Zenodo import extension (load structures, trajectories, volumes, and zip files)
- Fix loading of some compressed files within sessions
- Fix wrong element assignment for atoms with Charmm ion names
- Fix handling of empty symmetry cell data
- Add support for ``trr`` and ``nctraj`` coordinates files
- Add support for ``prmtop`` and ``top`` topology files

## [v3.3.1] - 2022-02-27

- Fix issue with unit boundary reuse (do at visual level instead)
- Add option to ignore ions for inter-unit bond computation

## [v3.3.0] - 2022-02-27

- Fix parsing contour-level from emdb v3 header files
- Fix invalid CSS (#376)
- Fix "texture not renderable" & "texture not bound" warnings (#319)
- Fix visual for bonds between two aromatic rings
- Fix visual for delocalized bonds (parsed from mmcif and mol2)
- Fix ring computation algorithm
- Add ``UnitResonance`` property with info about delocalized triplets
- Resolve marking in main renderer loop to improve overall performance
- Use ``throttleTime`` instead of ``debounceTime`` in sequence viewer for better responsiveness
- Change line geometry default ``scaleFactor`` to 2 (3 is too big after fixing line rendering)
- Trajectory animation performance improvements
    - Reuse ``Model.CoarseGrained`` for coordinate trajectories
    - Avoid calculating ``InterUnitBonds`` when ``Structure.parent`` ones are empty
    - Reuse unit boundary if sphere has not changed too much
    - Don't show 'inter-bond' and 'element-cross' visuals in line representations of polymerAndLigand preset
- Fix additional mononucleotides detected as polymer components
- Fix and improve ``canRemap`` handling in ``IntraUnitBonds``
- Reuse occlusion for secondary passes during multi-sampling
- Check if marking passes are needed before doing them
- Add ``resolutionScale`` parameter to allow trading quality of occlusion for performance

## [v3.2.0] - 2022-02-17

- Rename "best database mapping" to "SIFTS Mapping"
- Add schema and export support for ``atom_site.pdbx_sifts_xref_*`` fields
- Add schema export support for ``atom_site.pdbx_label_index`` field
- Add `traceOnly` parameter to chain/UniProt-based structure alignment
- Store ``IndexPairBonds`` as a dynamic property.

## [v3.1.0] - 2022-02-06

- Fix ``xrayShaded`` & ``ignoreLight`` params not working at the same time
- Add ``ignoreLight`` to component params
- Tweaks for cleaner default representation style
    - Cartoon: use ``nucleotide-ring`` instead of ``nucleotide-block``
    - Focus: use ``xrayShaded`` instead of opacity; adjust target size; don't show non-covalent interactions twice
- Fix representation preset side effects (changing post-processing parameters, see #363)
- Add Quick Styles panel (default, illustrative, stylized)
- Fix exported structure missing secondary-structure categories (#364)
- Fix volume streaming error message: distinguish between missing data and server error (#364)

## [v3.0.2] - 2022-01-30

- Fix color smoothing of elongated structures (by fixing ``Sphere.expand`` for spheres with highly directional extrema)
- Fix entity label not displayed when multiple instances of the same entity are highlighted
- Fix empty elements created in ``StructureElement.Loci.extendToAllInstances``
- Measurement options tweaks (allow larger ``textSize``; make ``customText`` essential)
- Fix visual visibility sync edge case when changing state snapshots

## [v3.0.1] - 2022-01-27

- Fix marking pass not working with ``transparentBackground``
- Fix pdbe xray maps url not https
- Fix entity-id color theme broken for non-IHM models
- Improve/fix marking of ``InteractionsInterUnitVisual`` (mark when all contact-feature members are given)
- Add missing "entity-id" and "enity-source" options for carbon coloring to "element-symbol" color theme
- Fix VolumeServer/query CLI
- Support automatic iso-value adjustment for VolumeServer data in ``Viewer.loadVolumeFromUrl``
- Emit drag event whenever started within viewport (not only for non-empty loci)

## [v3.0.0] - 2022-01-23

- Assembly handling tweaks:
    - Do not include suffix for "identity assembly operators"
    - Do not include assembly-related categories to export if the structure was composed from an assembly
    - Special case for ``structAsymMap`` if Mol* asym id operator mapping is present
- Support for opening ZIP files with multiple entries
- Add Model Export extension
- Bugfix: Automatically treat empty string as "non-present" value in BinaryCIF writer.
- Fix coarse model support in entity-id color theme
- Fix marking of carbohydrate visuals (whole chain could get marked instead of single residue)
- Add custom colors to "element-symbol", "molecule-type", "residue-name", and "secondary-structure" themes
- Support/bugfixes for ``atom_site.pdbx_sifts_xref`` categories
- Improve/fix marking of ``InteractionsIntraUnitVisual`` (mark when all contact-feature members are given)

## [v3.0.0-dev.10] - 2022-01-17

- Fix ``getOperatorsForIndex``
- Pass animation info (current frame & count) to state animations
    - Fix camera stutter for "camera spin" animation
- Add formal charge parsing support for MOL/SDF files (thanks @ptourlas)
- [Breaking] Cleaner looking ``MembraneOrientationVisuals`` defaults
- [Breaking] Add rock animation to trackball controls
    - Add ``animate`` to ``TrackballControlsParams``, remove ``spin`` and ``spinSpeed``
    - Add ``animate`` to ``SimpleSettingsParams``, remove ``spin``
- Add "camera rock" state animation
- Add support for custom colors to "molecule-type" theme
- [Breaking] Add style parameter to "illustrative" color theme
    - Defaults to "entity-id" style instead of "chain-id"
- Add "illustrative" representation preset

## [v3.0.0-dev.9] - 2022-01-09

- Add PDBj as a ``pdb-provider`` option
- Move Viewer APP to a separate file to allow use without importing light theme & index.html
- Add symmetry support for mol2 files (only spacegroup setting 1)
- Fix mol2 files element symbol assignment
- Improve bond assignment from ``IndexPairBonds``
    - Add ``key`` field for mapping to source data
    - Fix assignment of bonds with unphysical length
- Fix label/stats of single atom selection in multi-chain units

## [v3.0.0-dev.8] - 2021-12-31

- Add ``PluginFeatureDetection`` and disable WBOIT in Safari 15.
- Add ``disable-wboit`` Viewer GET param
- Add ``prefer-webgl1`` Viewer GET param
- [Breaking] Refactor direct-volume rendering
    - Remove isosurface render-mode (use GPU MC instead)
    - Move coloring into theme (like for other geometries/renderables)
        - Add ``direct`` color type
        - Remove color from transfer-function (now only alpha)
        - Add direct-volume color theme support
        - Add volume-value color theme
- [Breaking] Use size theme in molecular/gaussian surface & label representations
    - This is breaking because it was hardcoded to ``physical`` internally but the repr size theme default was ``uniform`` (now ``physical``)

## [v3.0.0-dev.7] - 2021-12-20

- Reduce number of created programs/shaders
    - Support specifying variants when creating graphics render-items
    - Change double-side shader param from define to uniform
    - Remove dMarkerType shader define (use uMarker as needed)
    - Support to ignore defines depending on the shader variant
    - Combine pickObject/pickInstance/pickGroup shader variants into one
    - Combine markingDepth/markingMask shader variants into one
    - Correctly set shader define flags for overpaint, transparency, substance, clipping
- [Breaking] Add per-object clip rendering properties (variant/objects)
    - ``SimpleSettingsParams.clipping.variant/objects`` and ``RendererParams.clip`` were removed

## [v3.0.0-dev.6] - 2021-12-19

- Enable temporal multi-sampling by default
    - Fix flickering during marking with camera at rest
- Enable ``aromaticBonds`` in structure representations by default
- Add ``PluginConfig.Structure.DefaultRepresentationPreset``
- Add ModelArchive support
    - schema extensions (e.g., AlphaFold uses it for the pLDDT score)
    - ModelArchive option in DownloadStructure action
    - ``model-archive`` GET parameter for Viewer app
    - ``Viewer.loadModelArchive`` method
- Improve support for loading AlphaFold structures
    - Automatic coloring by pLDDT
    - AlphaFold DB option in DownloadStructure action
    - ``afdb`` GET parameter for Viewer app
    - ``Viewer.loadAlphaFoldDb`` method
- Add QualityAssessment extension (using data from ma_qa_metric_local mmcif category)
    - pLDDT & qmean score: coloring, repr presets, molql symbol, loci labels (including avg for mutli-residue selections)
    - pLDDT: selection query
- Warn about erroneous symmetry operator matrix (instead of throwing an error)
- Added ``createPluginUI`` to ``mol-plugin-ui``
    - Support ``onBeforeUIRender`` to make sure initial UI works with custom presets and similar features.
- [Breaking] Removed ``createPlugin`` and ``createPluginAsync`` from ``mol-plugin-ui``
    - Please use ``createPluginUI`` instead
- Improve aromatic bonds handling
    - Don't detect aromatic bonds for rings < 5 atoms based on planarity
    - Prefer atoms in aromatic rings as bond reference positions

## [v3.0.0-dev.5] - 2021-12-16

- Fix initial camera reset not triggering for some entries.

## [v3.0.0-dev.4] - 2021-12-14

- Add ``bumpiness`` (per-object and per-group), ``bumpFrequency`` & ``bumpAmplitude`` (per-object) render parameters (#299)
- Change ``label`` representation defaults: Use text border instead of rectangle background
- Add outline color option to renderer
- Fix false positives in Model.isFromPdbArchive
- Add drag and drop support for loading any file, including multiple at once
    - If there are session files (.molx or .molj) among the dropped files, only the first session will be loaded
- Add drag and drop overlay
- Safari 15.1 - 15.3 WebGL 2 support workaround
- [Breaking] Move ``react`` and ``react-dom`` to ``peerDependencies``. This might break some builds.

## [v3.0.0-dev.3] - 2021-12-4

- Fix OBJ and USDZ export

## [v3.0.0-dev.2] - 2021-12-1

- Do not include tests and source maps in NPM package

## [v3.0.0-dev.0] - 2021-11-28

- Add multiple lights support (with color, intensity, and direction parameters)
- [Breaking] Add per-object material rendering properties
    - ``SimpleSettingsParams.lighting.renderStyle`` and ``RendererParams.style`` were removed
- Add substance theme with per-group material rendering properties
- ``StructureComponentManager.Options`` state saving support
- ``ParamDefinition.Group.presets`` support

## [v2.4.1] - 2021-11-28

- Fix: allow atoms in aromatic rings to do hydrogen bonds

## [v2.4.0] - 2021-11-25

- Fix secondary-structure property handling
    - StructureElement.Property was incorrectly resolving type & key
    - StructureSelectionQuery helpers 'helix' & 'beta' were not ensuring property availability
- Re-enable VAO with better workaround (bind null elements buffer before deleting)
- Add ``Representation.geometryVersion`` (increments whenever the geometry of any of its visuals changes)
- Add support for grid-based smoothing of Overpaint and Transparency visual state for surfaces

## [v2.3.9] - 2021-11-20

- Workaround: switch off VAO support for now

## [v2.3.8] - 2021-11-20

- Fix double canvas context creation (in plugin context)
- Fix unused vertex attribute handling (track which are used, disable the rest)
- Workaround for VAO issue in Chrome 96 (can cause WebGL to crash on geometry updates)

## [v2.3.7] - 2021-11-15

- Added ``ViewerOptions.collapseRightPanel``
- Added ``Viewer.loadTrajectory`` to support loading "composed" trajectories (e.g. from gro + xtc)
- Fix: handle parent in Structure.remapModel
- Add ``rounded`` and ``square`` helix profile options to Cartoon representation (in addition to the default ``elliptical``)

## [v2.3.6] - 2021-11-8

- Add additional measurement controls: orientation (box, axes, ellipsoid) & plane (best fit)
- Improve aromatic bond visuals (add ``aromaticScale``, ``aromaticSpacing``, ``aromaticDashCount`` params)
- [Breaking] Change ``adjustCylinderLength`` default to ``false`` (set to true for focus representation)
- Fix marker highlight color overriding select color
- CellPack extension update
    - add binary model support
    - add compartment (including membrane) geometry support
    - add latest mycoplasma model example
- Prefer WebGL1 in Safari 15.1.

## [v2.3.5] - 2021-10-19

- Fix sequence viewer for PDB files with COMPND record and multichain entities.
- Fix index pair bonds order assignment

## [v2.3.4] - 2021-10-12

- Fix pickScale not taken into account in line/point shader
- Add pixel-scale, pick-scale & pick-padding GET params to Viewer app
- Fix selecting bonds not adding their atoms in selection manager
- Add ``preferAtoms`` option to SelectLoci/HighlightLoci behaviors
- Make the implicit atoms of bond visuals pickable
    - Add ``preferAtomPixelPadding`` to Canvas3dInteractionHelper
- Add points & crosses visuals to Line representation
- Add ``pickPadding`` config option (look around in case target pixel is empty)
- Add ``multipleBonds`` param to bond visuals with options: off, symmetric, offset
- Fix ``argparse`` config in servers.

## [v2.3.3] - 2021-10-01

- Fix direct volume shader

## [v2.3.2] - 2021-10-01

- Prefer WebGL1 on iOS devices until WebGL2 support has stabilized.

## [v2.3.1] - 2021-09-28

- Add Charmm saccharide names
- Treat missing occupancy column as occupancy of 1
- Fix line shader not accounting for aspect ratio
- [Breaking] Fix point repr & shader
    - Was unusable with ``wboit``
    - Replaced ``pointFilledCircle`` & ``pointEdgeBleach`` params by ``pointStyle`` (square, circle, fuzzy)
    - Set ``pointSizeAttenuation`` to false by default
    - Set ``sizeTheme`` to ``uniform`` by default
- Add ``markerPriority`` option to Renderer (useful in combination with edges of marking pass)
- Add support support for ``chem_comp_bond`` and ``struct_conn`` categories (fixes ModelServer behavior where these categories should have been present)
- Model and VolumeServer: fix argparse config

## [v2.3.0] - 2021-09-06

- Take include/exclude flags into account when displaying aromatic bonds
- Improve marking performance
    - Avoid unnecessary draw calls/ui updates when marking
    - Check if loci is superset of visual
    - Check if loci overlaps with unit visual
    - Ensure ``Interval`` is used for ranges instead of ``SortedArray``
    - Add uniform marker type
    - Special case for reversing previous mark
- Add optional marking pass
    - Outlines visible and hidden parts of highlighted/selected groups
    - Add highlightStrength/selectStrength renderer params

## [v2.2.3] - 2021-08-25

- Add ``invertCantorPairing`` helper function
- Add ``Mesh`` processing helper ``.smoothEdges``
- Smooth border of molecular-surface with ``includeParent`` enabled
- Hide ``includeParent`` option from gaussian-surface visuals (not particularly useful)
- Improved ``StructureElement.Loci.size`` performance (for marking large cellpack models)
- Fix new ``TransformData`` issues (camera/bounding helper not showing up)
- Improve marking performance (avoid superfluous calls to ``StructureElement.Loci.isWholeStructure``)

## [v2.2.2] - 2021-08-11

- Fix ``TransformData`` issues [#133](https://github.com/molstar/molstar/issues/133)
- Fix ``mol-script`` query compiler const expression recognition.

## [v2.2.1] - 2021-08-02

- Add surrounding atoms (5 Angstrom) structure selection query
- [Breaking] Add maxDistance prop to ``IndexPairBonds``
- Fix coordinateSystem not handled in ``Structure.asParent``
- Add ``dynamicBonds`` to ``Structure`` props (force re-calc on model change)
    - Expose as optional param in root structure transform helper
- Add overpaint support to geometry exporters
- ``InputObserver`` improvements
  - normalize wheel speed across browsers/platforms
  - support Safari gestures (used by ``TrackballControls``)
  - ``PinchInput.fractionDelta`` and use it in ``TrackballControls``

## [v2.2.0] - 2021-07-31

- Add ``tubularHelices`` parameter to Cartoon representation
- Add ``SdfFormat`` and update SDF parser to be able to parse data headers according to spec (hopefully :)) #230
- Fix mononucleotides detected as polymer components (#229)
- Set default outline scale back to 1
- Improved DCD reader cell angle handling (interpret near 0 angles as 90 deg)
- Handle more residue/atom names commonly used in force-fields
- Add USDZ support to ``geo-export`` extension.
- Fix ``includeParent`` support for multi-instance bond visuals.
- Add ``operator`` Loci granularity, selecting everything with the same operator name.
- Prefer ``_label_seq_id`` fields in secondary structure assignment.
- Support new EMDB API (https://www.ebi.ac.uk/emdb/api/entry/map/[EMBD-ID]) for EM volume contour levels.
- ``Canvas3D`` tweaks:
    - Update ``forceDraw`` logic.
    - Ensure the scene is re-rendered when viewport size changes.
    - Support ``noDraw`` mode in ``PluginAnimationLoop``.

## [v2.1.0] - 2021-07-05

- Add parameter for to display aromatic bonds as dashes next to solid cylinder/line.
- Add backbone representation
- Fix outline in orthographic mode and set default scale to 2.

## [v2.0.7] - 2021-06-23

- Add ability to specify ``volumeIndex`` in ``Viewer.loadVolumeFromUrl`` to better support Volume Server inputs.
- Support in-place reordering for trajectory ``Frame.x/y/z`` arrays for better memory efficiency.
- Fixed text CIF encoder edge cases (most notably single whitespace not being escaped).

## [v2.0.6] - 2021-06-01

- Add glTF (GLB) and STL support to ``geo-export`` extension.
- Protein crosslink improvements
    - Change O-S bond distance to allow for NOS bridges (doi:10.1038/s41586-021-03513-3)
    - Added NOS-bridges query & improved disulfide-bridges query
- Fix #178: ``IndexPairBonds`` for non-single residue structures (bug due to atom reordering).
- Add volumetric color smoothing for MolecularSurface and GaussianSurface representations (#173)
- Fix nested 3d grid lookup that caused results being overwritten in non-covalent interactions computation.
- Basic implementation of ``BestDatabaseSequenceMapping`` (parse from CIF, color theme, superposition).
- Add atom id ranges support to Selection UI.

## [v2.0.5] - 2021-04-26

- Ability to pass ``Canvas3DContext`` to ``PluginContext.fromCanvas``.
- Relative frame support for ``Canvas3D`` viewport.
- Fix bug in screenshot copy UI.
- Add ability to select residues from a list of identifiers to the Selection UI.
- Fix SSAO bugs when used with ``Canvas3D`` viewport.
- Support for  full pausing (no draw) rendering: ``Canvas3D.pause(true)``.
- Add ``MeshBuilder.addMesh``.
- Add ``Torus`` primitive.
- Lazy volume loading support.
- [Breaking] ``Viewer.loadVolumeFromUrl`` signature change.
    - ``loadVolumeFromUrl(url, format, isBinary, isovalues, entryId)`` => ``loadVolumeFromUrl({ url, format, isBinary }, isovalues, { entryId, isLazy })``
- Add ``TextureMesh`` support to ``geo-export`` extension.

## [v2.0.4] - 2021-04-20

- [WIP] Mesh export extension
- ``Structure.eachAtomicHierarchyElement`` (#161)
- Fixed reading multi-line values in SDF format
- Fixed Measurements UI labels (#166)

## [v2.0.3] - 2021-04-09

- Add support for ``ColorTheme.palette`` designed for providing gradient-like coloring.
- [Breaking] The ``zip`` function is now asynchronous and expects a ``RuntimeContext``. Also added ``Zip()`` returning a ``Task``.
- [Breaking] Add ``CubeGridFormat`` in ``alpha-orbitals`` extension.

## [v2.0.2] - 2021-03-29

- Add ``Canvas3D.getRenderObjects``.
- [WIP] Animate state interpolating, including model trajectories
- Recognise MSE, SEP, TPO, PTR and PCA as non-standard amino-acids.
- Fix VolumeFromDensityServerCif transform label

## [v2.0.1] - 2021-03-23

- Exclude tsconfig.commonjs.tsbuildinfo from npm bundle

## [v2.0.0] - 2021-03-23

Too many changes to list as this is the start of the changelog... Notably, default exports are now forbidden.<|MERGE_RESOLUTION|>--- conflicted
+++ resolved
@@ -15,12 +15,8 @@
 ## [v3.41.0] - 2023-10-15
 
 - Add `PluginContext.initialized` promise & support for it in the `Plugin` UI component.
-<<<<<<< HEAD
-- Fix handling of PDB files with insertion codes (#945)
-=======
 - Fix undesired interaction between settings panel and the panel on the right.
 - Add ability to customize server parameters for `RCSBAssemblySymmetry`.
->>>>>>> 745746f2
 
 ## [v3.40.1] - 2023-09-30
 
