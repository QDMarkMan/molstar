# Change Log
All notable changes to this project will be documented in this file, following the suggestions of [Keep a CHANGELOG](http://keepachangelog.com/). This project adheres to [Semantic Versioning](http://semver.org/) for its most widely used - and defacto - public interfaces.

Note that since we don't clearly distinguish between a public and private interfaces there will be changes in non-major versions that are potentially breaking. If we make breaking changes to less used interfaces we will highlight it in here.


## [Unreleased]

- Do not call `updateFocusRepr` if default `StructureFocusRepresentation` isn't present.
- Treat "tap" as a click in `InputObserver`
- ModelServer ligand queries: fix atom count reported by SDF/MOL/MOL2 export
- CCD extension: Make visuals for aromatic bonds configurable
- Add optional `file?: CifFile` to `MmcifFormat.data`
- Add support for webgl extensions
    - `WEBGL_clip_cull_distance`
    - `EXT_conservative_depth`
    - `WEBGL_stencil_texturing`
    - `EXT_clip_control`
- Add `MultiSampleParams.reduceFlicker` (to be able to switch it off)
- Add `alphaThickness` parameter to adjust alpha of spheres for radius
- Ability to hide "right" panel from simplified viewport controls
- Add `blockIndex` parameter to TrajectoryFromMmCif
<<<<<<< HEAD
- Fix bounding sphere calculation for "element-like" visuals
=======
- Fix RCSB PDB validation report URL
>>>>>>> fa541bdb

## [v3.39.0] - 2023-09-02

- Add some elements support for `guessElementSymbolString` function
- Faster bounding rectangle calculation for imposter spheres
- Allow toggling of hydrogens as part of `LabelTextVisual`

## [v3.38.3] - 2023-07-29

- Fix imposter spheres not updating, e.g. in trajectories (broke in v3.38.0)

## [v3.38.2] - 2023-07-24

- Don't rely solely on `chem_comp_atom` when detecting CCD files (#877)
- Actually support non-physical keys in `Bindings.Trigger.code`

## [v3.38.1] - 2023-07-22

- Fix pixel-scale not updated in SSAO pass

## [v3.38.0] - 2023-07-18

- Fix display issue with SIFTS mapping
- Support non-physical keys in `Bindings.Trigger.code`
- Update `getStateSnapshot` to only overwrite current snapshot if it was created automatically
- Fix distinct palette's `getSamples` infinite loop
- Add 'NH2', 'FOR', 'FMT' to `CommonProteinCaps`
- Add `opened` event to `PluginStateSnapshotManager`
- Properly switch-off fog
- Add `approximate` option for spheres rendering
- Reduce `Spheres` memory usage
    - Derive mapping from VertexID
    - Pull position and group from texture
- Add `Euler` math primitive
- Add stride option to element sphere & point visuals
- Add `disabledExtensions` field to default viewer's options
- Add `LRUCache.remove`
- Add 'Chain Instance' and 'Uniform' options for 'Carbon Color' param (in Color Theme: Element Symbol)

## [v3.37.1] - 2023-06-20

- Fix issues with wboit/dpoit in large scenes
- Fix lines, text, points rendering (broken in v3.37.0)

## [v3.37.0] - 2023-06-17

- Add `inverted` option to `xrayShaded` parameter
- Model-export extension: Add ability to set a file name for structures
- Add `contextHash` to `SizeTheme`
- Add mipmap-based blur for image backgrounds

## [v3.36.1] - 2023-06-11

- Allow parsing of CCD ligand files
- Add dedicated wwPDB CCD extension to align and visualize ideal & model CCD coordinates
- Make operators in `IndexPairBonds` a directed property
- Remove erroneous bounding-box overlap test in `Structure.eachUnitPair`
- Fix `EdgeBuilder.addNextEdge` for loop edges
- Optimize inter unit bond compute
- Ensure consistent state for volume representation (#210)
- Improve SSAO for thin geometry (e.g. lines)
- Add snapshot support for structure selections
- Add `nucleicProfile` parameter to cartoon representation
- Add `cartoon` theme with separate colorings for for mainchain and sidechain visuals

## [v3.35.0] - 2023-05-14

- Enable odd dash count (1,3,5)
- Add principal axes spec and fix edge cases
- Add a uniform color theme for NtC tube that still paints residue and segment dividers in a different color
- Mesh exporter improvements
    - Support points & lines in glTF export
    - Set alphaMode and doubleSided in glTF export
    - Fix flipped cylinder caps
- Fix bond assignments `struct_conn` records referencing waters
- Add StructConn extension providing functions for inspecting struct_conns
- Fix `PluginState.setSnapshot` triggering unnecessary state updates
- Fix an edge case in the `mol-state`'s `State` when trying to apply a transform to an existing Null object
- Add `SbNcbrPartialCharges` extension for coloring and labeling atoms and residues by partial atomic charges
  - uses custom mmcif categories `_sb_ncbr_partial_atomic_charges_meta` and `_sb_ncbr_partial_atomic_charges` (more info in [README.md](./src/extensions/sb-ncbr/README.md))
- Parse HEADER record when reading PDB file
- Support `ignoreHydrogens` in interactions representation
- Add hydroxyproline (HYP) commonly present in collagen molecules to the list of amino acids
- Fix assemblies for Archive PDB files (do not generate unique `label_asym_id` if `REMARK 350` is present)
- Add additional functions to `core.math` in `mol-script`
    - `cantorPairing`, `sortedCantorPairing`, `invertCantorPairing`,
    - `trunc`, `sign`

## [v3.34.0] - 2023-04-16

- Avoid `renderMarkingDepth` for fully transparent renderables
- Remove `camera.far` doubling workaround
- Add `ModifiersKeys.areNone` helper function
- Do not render NtC tube segments unless all required atoms are present in the structure
- Fix rendering issues caused by VAO reuse
- Add "Zoom All", "Orient Axes", "Reset Axes" buttons to the "Reset Camera" button
- Improve trackball move-state handling when key bindings use modifiers
- Fix rendering with very small viewport and SSAO enabled
- Fix `.getAllLoci` for structure representations with `structure.child`
- Fix `readAllLinesAsync` refering to dom length property
- Make mol-util/file-info node compatible
- Add `eachLocation` to representation/visual interface

## [v3.33.0] - 2023-04-02

- Handle resizes of viewer element even when window remains the same size
- Throttle canvas resize events
- Selection toggle buttons hidden if selection mode is off
- Camera focus loci bindings allow reset on click-away to be overridden
- Input/controls improvements
    - Move or fly around the scene using keys
    - Pointer lock to look around scene
    - Toggle spin/rock animation using keys
- Apply bumpiness as lightness variation with `ignoreLight`
- Remove `JSX` reference from `loci-labels.ts`
- Fix overpaint/transparency/substance smoothing not updated when geometry changes
- Fix camera project/unproject when using offset viewport
- Add support for loading all blocks from a mmcif file as a trajectory
- Add `Frustum3D` and `Plane3D` math primitives
- Include `occupancy` and `B_iso_or_equiv` when creating `Conformation` from `Model`
- Remove LazyImports (introduced in v3.31.1)

## [v3.32.0] - 2023-03-20

- Avoid rendering of fully transparent renderables
- Add occlusion color parameter
- Fix issue with outlines and orthographic camera
- Reduce over-blurring occlusion at larger view distances
- Fix occlusion artefact with non-canvas viewport and pixel-ratio > 1
- Update nodejs-shims conditionals to handle polyfilled document object in NodeJS environment.
- Ensure marking edges are at least one pixel wide
- Add exposure parameter to renderer
- Only trigger marking when mouse is directly over canvas
- Fix blurry occlusion in screenshots
- [Breaking] Add `setFSModule` to `mol-util/data-source` instead of trying to trick WebPack

## [v3.31.4] - 2023-02-24

- Allow link cylinder/line `dashCount` set to '0'
- Stop animation loop when disposing `PluginContext` (thanks @gfrn for identifying the issue)

## [v3.31.3] - 2023-02-22

- Fix impostor bond visuals not correctly updating on `sizeFactor` changes
- Fix degenerate case in PCA
- Fix near clipping avoidance in impostor shaders
- Update `fs` import in `data-source.ts`

## [v3.31.2] - 2023-02-12

- Fix exit code of volume pack executable (pack.ts). Now exits with non-0 status when an error happens
- Remove pca transform from components ui focus (too distracting)
- Fix artefacts with opaque outlines behind transparent objects
- Fix polymer trace visual not updating
- Fix use of `WEBGL_provoking_vertex`

## [v3.31.1] - 2023-02-05

- Improve Component camera focus based on the PCA of the structure and the following rules:
    - The first residue should be in first quadrant if there is only one chain
    - The average position of the residues of the first chain should be in the first quadrant if there is more than one chain
- Add `HeadlessPluginContext` and `HeadlessScreenshotHelper` to be used in Node.js
- Add example `image-renderer`
- Fix wrong offset when rendering text with orthographic projection
- Update camera/handle helper when `devicePixelRatio` changes
- Add various options to customize the axes camera-helper
- Fix issue with texture-mesh color smoothing when changing themes
- Add fast boundary helper and corresponding unit trait
- Add Observable for Canvas3D commits

## [v3.30.0] - 2023-01-29

- Improve `Dnatco` extension
    - Factor out common code in `Dnatco` extension
    - Add `NtC tube` visual. Applicable for structures with NtC annotation
    - [Breaking] Rename `DnatcoConfalPyramids` to `DnatcoNtCs`
- Improve boundary calculation performance
- Add option to create & include images in state snapshots
- Fix SSAO artefacts with high bias values
- Fix SSAO resolution scale parameter handling
- Improve outlines, visually more stable at different view distances

## [v3.29.0] - 2023-01-15

- `meshes` extension: Fixed a bug in mesh visualization (show backfaces when opacity < 1)
- Add color quick select control to Volume controls
- Fix `dropFiles` bug
- Fix some cyclic imports and reduce the use of const enums. This should make it easier to use the library with the `isolatedModules: true` TS config.
- Fix `dropFiles` bug (#679)
- Add `input type='color'` picker to `CombinedColorControl`
- Set `ParameterMappingControl` disabled when state is updating
- Performance tweaks
    - Update clip `defines` only when changed
    - Check for identity in structure/unit areEqual methods
    - Avoid cloning of structure representation parameters
    - Make SymmetryOperator.createMapping monomorphic
    - Improve bonding-sphere calculation
    - Defer Scene properties calculation (markerAverage, opacityAverage, hasOpaque)
    - Improve checks in in UnitsRepresentation setVisualState
- Add StructureElement.Loci.forEachLocation
- Add RepresentationRegistry.clear and ThemeRegistry.clear
- Add generic Loci support for overpaint, substance, clipping themes
- Add `.getCenter` and `.center` to `Camera`
- Add support to dim unmarked groups
- Add support for marker edge strength

## [v3.28.0] - 2022-12-20

- Show histogram in direct volume control point settings
- Add `solidInterior` parameter to sphere/cylinder impostors
- [Breaking] Tweak `ignoreHydrogens` non-polar handling (introduced in 3.27.0)
- Add `meshes` and `volumes-and-segmentations` extensions
    - See https://molstarvolseg.ncbr.muni.cz/ for more info
- Fix missing support for info in `ParamDefinition.Converted`
- Add support for multi-visual volume representations
- Improve volume isosurface bounding-sphere
- Add basic volume segmentation support to core
    - Add `Volume.Segment` model
    - Add `Segmentation` custom volume property
    - Add `SegmentRepresentation` representation
    - Add `volume-segment` color theme
- Fix GPU marching cubes failing for large meshes with webgl2 (due to use of float16)

## [v3.27.0] - 2022-12-15

- Add an `includeTransparent` parameter to hide/show outlines of components that are transparent
- Fix 'once' for animations of systems with many frames
- Better guard against issue (black fringes) with bumpiness in impostors
- Improve impostor shaders
    - Fix sphere near-clipping with orthographic projection
    - Fix cylinder near-clipping
    - Add interior cylinder caps
    - Add per-pixel object clipping
- Fix `QualityAssessment` assignment bug for structures with different auth vs label sequence numbering
- Refresh `ApplyActionControl`'s param definition when toggling expanded state
- Fix `struct_conn` bond assignment for ions
- Ability to show only polar hydrogens

## [v3.26.0] - 2022-12-04

- Support for ``powerPreference`` webgl attribute. Add ``PluginConfig.General.PowerPreference`` and ``power-preference`` Viewer GET param.
- Excluded common protein caps `NME` and `ACE` from the ligand selection query
- Add screen-space shadow post-processing effect
- Add "Structure Molecular Surface" visual
- Add `external-volume` theme (coloring of arbitrary geometries by user-selected volume)

## [v3.25.1] - 2022-11-20

- Fix edge-case in `Structure.eachUnitPair` with single-element units
- Fix 'auto' structure-quality for coarse models

## [v3.25.0] - 2022-11-16

- Fix handling of gzipped assets (reverts #615)

## [v3.24.0] - 2022-11-13

- Make `PluginContext.initContainer` checkered canvas background optional
- Store URL of downloaded assets to detect zip/gzip based on extension (#615)
- Add optional `operator.key`; can be referenced in `IndexPairBonds`
- Add overpaint/transparency/substance theme strength to representations
- Fix viewport color for transparent background

## [v3.23.0] - 2022-10-19

- Add `PluginContext.initContainer/mount/unmount` methods; these should make it easier to reuse a plugin context with both custom and built-in UI
- Add `PluginContext.canvas3dInitialized`
- `createPluginUI` now resolves after the 3d canvas has been initialized
- Change EM Volume Streaming default from `Whole Structure` to `Auto`

## [v3.22.0] - 2022-10-17

- Replace `VolumeIsosurfaceParams.pickingGranularity` param with `Volume.PickingGranuality`

## [v3.21.0] - 2022-10-17

- Add `VolumeIsosurfaceParams.pickingGranularity` param
- Prevent component controls collapsing when option is selected

## [v3.20.0] - 2022-10-16

- [Breaking] Rename the ``model-index`` color theme to ``trajectory-index``
- Add a new ``model-index`` color theme that uniquely colors each loaded model
- Add the new ``model-index`` and ``structure-index`` color themes as an option for the carbon color in the ``element-symbol`` and ``ilustrative`` color themes
- Add ``structure-index`` color theme that uniquely colors each root structure
- Add ``nearest`` method to ``Lookup3D``
- Add mipmap-based blur for skybox backgrounds

## [v3.19.0] - 2022-10-01

- Fix "empty textures" error on empty canvas
- Optimize BinaryCIF integer packing encoder
- Fix dual depth peeling when post-processing is off or when rendering direct-volumes
- Add ``cameraClipping.minNear`` parameter
- Fix black artifacts on specular highlights with transparent background

## [v3.18.0] - 2022-09-17

- Integration of Dual depth peeling - OIT method
- Stereo camera improvements
    - Fix param updates not applied
    - Better param ranges and description
    - Add timer.mark for left/right camera

## [v3.17.0] - 2022-09-11

- [Fix] Clone ``Canvas3DParams`` when creating a ``Canvas3D`` instance to prevent shared state between multiple instances
- Add ``includeResidueTest`` option to ``alignAndSuperposeWithSIFTSMapping``
- Add ``parentDisplay`` param for interactions representation.
- [Experimental] Add support for PyMOL, VMD, and Jmol atom expressions in selection scripts
- Support for ``failIfMajorPerformanceCaveat`` webgl attribute. Add ``PluginConfig.General.AllowMajorPerformanceCaveat`` and ``allow-major-performance-caveat`` Viewer GET param.
- Fix handling of PDB TER records (#549)
- Add support for getting multiple loci from a representation (``.getAllLoci()``)
- Add ``key`` property to intra- and inter-bonds for referencing source data
- Fix click event triggered after move

## [v3.16.0] - 2022-08-25

- Support ``globalColorParams`` and ``globalSymmetryParams`` in common representation params
- Support ``label`` parameter in ``Viewer.loadStructureFromUrl``
- Fix ``ViewportHelpContent`` Mouse Controls section

## [v3.15.0] - 2022-08-23

- Fix wboit in Safari >=15 (add missing depth renderbuffer to wboit pass)
- Add 'Around Camera' option to Volume streaming
- Avoid queuing more than one update in Volume streaming

## [v3.14.0] - 2022-08-20

- Expose inter-bonds compute params in structure
- Improve performance of inter/intra-bonds compute
- Fix defaultAttribs handling in Canvas3DContext.fromCanvas
- Confal pyramids extension improvements
    - Add custom labels to Confal pyramids
    - Improve naming of some internal types in Confal pyramids extension coordinate
    - Add example mmCIF file with categories necessary to display Confal pyramids
    - Change the lookup logic of NtC steps from residues
- Add support for download of gzipped files
- Don't filter IndexPairBonds by element-based rules in MOL/SDF and MOL2 (without symmetry) models
- Fix Glycam Saccharide Names used by default
- Fix GPU surfaces rendering in Safari with WebGL2
- Add ``fov`` (Field of View) Canvas3D parameter
- Add ``sceneRadiusFactor`` Canvas3D parameter
- Add background pass (skybox, image, horizontal/radial gradient)
    - Set simple-settings presets via ``PluginConfig.Background.Styles``
    - Example presets in new backgrounds extension
    - Load skybox/image from URL or File (saved in session)
    - Opacity, saturation, lightness controls for skybox/image
    - Coverage (viewport or canvas) controls for image/gradient
- [Breaking] ``AssetManager`` needs to be passed to various graphics related classes
- Fix SSAO renderable initialization
- Reduce number of webgl state changes
    - Add ``viewport`` and ``scissor`` to state object
    - Add ``hasOpaque`` to scene object
- Handle edge cases where some renderables would not get (correctly) rendered
    - Fix text background rendering for opaque text
    - Fix helper scenes not shown when rendering directly to draw target
- Fix ``CustomElementProperty`` coloring not working

## [v3.13.0] - 2022-07-24

- Fix: only update camera state if manualReset is off (#494)
- Improve handling principal axes of points in a plane
- Add 'material' annotation support for textures
- More effort to avoid using ``flat`` qualifier in shaders: add ``dVaryingGroup``
- Enable ``immediateUpdate`` for iso level in isosurface and volume streaming controls
- Add support to download CCD from configurable URL

## [v3.12.1] - 2022-07-20

- Fix plugin behavior dispose logic to correctly unsubscribe observables.

## [v3.12.0] - 2022-07-17

- Add ``colorMarker`` option to Renderer. This disables the highlight and select marker at a shader level for faster rendering of large scenes in some cases.
- Bind shared textures only once per pass, not for each render item
- Fix missing 'material' annotation for some uniforms, causing unnecessary uniform updates
- Remove use of ``isnan`` in impostor shaders, not needed and causing slowdown
- Avoid using ``flat`` qualifier in shaders, causing slowdown
- Improve CellPack's ``adjustStyle`` option (disable ``colorMarker``, set component options, enable marking w/o ghost)
- Scan all entities when looking for ``struct_conn`` entries (fixes issue when the same ``label_asym_id`` is used in more than one entity)

## [v3.11.0] - 2022-07-04

- Add ``instanceGranularity`` option for marker, transparency, clipping, overpaint, substance data to save memory
- CellPack extension tweaks
    - Use instancing to create DNA/RNA curves to save memory
    - Enable ``instanceGranularity`` by default
    - Add ``adjustStyle`` option to LoadCellPackModel action (stylized, no multi-sample, no far clipping, chain picking)
- Structure Superposition now respects pivot's coordinate system

## [v3.10.2] - 2022-06-26

- Fix superfluous shader varying
- Improve use of gl_VertexID when possible

## [v3.10.1] - 2022-06-26

- Fix groupCount when updating TextureMesh-based visuals

## [v3.10.0] - 2022-06-24

- Add support for Glycam saccharide names
- Add ``PluginConfig.Viewport.ShowTrajectoryControls`` config option

## [v3.9.1] - 2022-06-19

- Fix missing ``super.componentWillUnmount()`` calls (@simeonborko)
- Fix missing ``uGroupCount`` update for visuals
- Fix missing aromatic bond display

## [v3.9.0] - 2022-05-30

- Improve picking by using drawbuffers (when available) to reduce number of drawcalls
- GPU timing support
    - Add ``timing-mode`` Viewer GET param
    - Add support for webgl timer queries
    - Add timer marks around GPU render & compute operations
- Volume Server CIF: Add check that a data block contains volume data before parsing
- Fix ``Scene.clear`` not clearing primitives & volumes arrays (@JonStargaryen)
- Fix rendering volumes when wboit is switched off and postprocessing is enabled

## [v3.8.2] - 2022-05-22

- Fix ``Scene.opacityAverage`` not taking xray shaded into account

## [v3.8.1] - 2022-05-14

- Fix issues with marking camera/handle helper (#433)
- Fix issues with array uniforms when running with headless-gl
- Fix Polymer Chain Instance coloring
- Improve performance of scene marker/opacity average calculation

## [v3.8.0] - 2022-04-30

- Add support for outlines around transparent objects
- Improve per-group transparency when wboit is switched off
- Improve ``ColorTheme`` typing with ``ColorType`` generic.
    - Defaults to ``ColorTypeLocation``
    - Set when using ``ColorTypeDirect`` or ``ColorTypeGrid``
- Fix case handling of ``struct_conf`` mmCIF enumeration field (#425)
- Fix ``allowTransparentBackfaces`` for per-group transparency
- Fix ``FormatRegistry.isApplicable`` returning true for unregistered formats
- Fix: handle building of ``GridLookup3D`` with zero cell size
- Fix ``ignoreLight`` for direct-volume rendering with webgl1
- Fix (non-black) outlines when using transparent background

## [v3.7.0] - 2022-04-13

- Fix ``xrayShaded`` for texture-mesh geometries
- [Breaking] Change ``allowTransparentBackfaces`` to ``transparentBackfaces`` with options ``off``, ``on``, ``opaque``. This was only added in 3.6.0, so allowing a breaking change here.
    - ``off``: don't show (default)
    - ``on``: show with transparency
    - ``opaque``: show fully opaque
- Add option to disable file drop overlay.

## [v3.6.2] - 2022-04-05

- ModelServer ligand queries: fixes for alternate locations, additional atoms & UNL ligand
- React 18 friendly ``useBehavior`` hook.

## [v3.6.1] - 2022-04-03

- Fix React18 related UI regressions.

## [v3.6.0] - 2022-04-03

- Check that model and coordinates have same element count when creating a trajectory
- Fix aromatic rings assignment: do not mix flags and planarity test
- Improve bonds assignment of coarse grained models: check for IndexPairBonds and exhaustive StructConn
- Fix unit mapping in bondedAtomicPairs MolScript query
- Improve pdb parsing: handle non unique atom and chain names (fixes #156)
- Fix volume streaming for entries with multiple contour lists
- Add ``allowTransparentBackfaces`` parameter to support double-sided rendering of transparent geometries
- Fix handling of case insensitive mmCIF enumeration fields (including entity.type)
- Fix ``disable-wboit`` Viewer GET param
- Add support for React 18.
    - Used by importing ``createPluginUI`` from ``mol-plugin-ui/react18``;
    - In Mol* 4.0, React 18 will become the default option.

## [v3.5.0] - 2022-03-25

- Fix issues with bounding-sphere & color-smoothing (mostly for small geometries)
- Support BCIF => CIF conversion in ``cif2bcif`` CLI tool

## [v3.4.0] - 2022-03-13

- Fix handling of mmcif with empty ``label_*`` fields
- Improve saccharide detection (compare against list from CCD)
- Fix legend label of hydrophobicity color theme
- Add ``LoadTrajectory`` action
- Add ``CustomImportControls`` to left panel
- Add Zenodo import extension (load structures, trajectories, volumes, and zip files)
- Fix loading of some compressed files within sessions
- Fix wrong element assignment for atoms with Charmm ion names
- Fix handling of empty symmetry cell data
- Add support for ``trr`` and ``nctraj`` coordinates files
- Add support for ``prmtop`` and ``top`` topology files

## [v3.3.1] - 2022-02-27

- Fix issue with unit boundary reuse (do at visual level instead)
- Add option to ignore ions for inter-unit bond computation

## [v3.3.0] - 2022-02-27

- Fix parsing contour-level from emdb v3 header files
- Fix invalid CSS (#376)
- Fix "texture not renderable" & "texture not bound" warnings (#319)
- Fix visual for bonds between two aromatic rings
- Fix visual for delocalized bonds (parsed from mmcif and mol2)
- Fix ring computation algorithm
- Add ``UnitResonance`` property with info about delocalized triplets
- Resolve marking in main renderer loop to improve overall performance
- Use ``throttleTime`` instead of ``debounceTime`` in sequence viewer for better responsiveness
- Change line geometry default ``scaleFactor`` to 2 (3 is too big after fixing line rendering)
- Trajectory animation performance improvements
    - Reuse ``Model.CoarseGrained`` for coordinate trajectories
    - Avoid calculating ``InterUnitBonds`` when ``Structure.parent`` ones are empty
    - Reuse unit boundary if sphere has not changed too much
    - Don't show 'inter-bond' and 'element-cross' visuals in line representations of polymerAndLigand preset
- Fix additional mononucleotides detected as polymer components
- Fix and improve ``canRemap`` handling in ``IntraUnitBonds``
- Reuse occlusion for secondary passes during multi-sampling
- Check if marking passes are needed before doing them
- Add ``resolutionScale`` parameter to allow trading quality of occlusion for performance

## [v3.2.0] - 2022-02-17

- Rename "best database mapping" to "SIFTS Mapping"
- Add schema and export support for ``atom_site.pdbx_sifts_xref_*`` fields
- Add schema export support for ``atom_site.pdbx_label_index`` field
- Add `traceOnly` parameter to chain/UniProt-based structure alignment
- Store ``IndexPairBonds`` as a dynamic property.

## [v3.1.0] - 2022-02-06

- Fix ``xrayShaded`` & ``ignoreLight`` params not working at the same time
- Add ``ignoreLight`` to component params
- Tweaks for cleaner default representation style
    - Cartoon: use ``nucleotide-ring`` instead of ``nucleotide-block``
    - Focus: use ``xrayShaded`` instead of opacity; adjust target size; don't show non-covalent interactions twice
- Fix representation preset side effects (changing post-processing parameters, see #363)
- Add Quick Styles panel (default, illustrative, stylized)
- Fix exported structure missing secondary-structure categories (#364)
- Fix volume streaming error message: distinguish between missing data and server error (#364)

## [v3.0.2] - 2022-01-30

- Fix color smoothing of elongated structures (by fixing ``Sphere.expand`` for spheres with highly directional extrema)
- Fix entity label not displayed when multiple instances of the same entity are highlighted
- Fix empty elements created in ``StructureElement.Loci.extendToAllInstances``
- Measurement options tweaks (allow larger ``textSize``; make ``customText`` essential)
- Fix visual visibility sync edge case when changing state snapshots

## [v3.0.1] - 2022-01-27

- Fix marking pass not working with ``transparentBackground``
- Fix pdbe xray maps url not https
- Fix entity-id color theme broken for non-IHM models
- Improve/fix marking of ``InteractionsInterUnitVisual`` (mark when all contact-feature members are given)
- Add missing "entity-id" and "enity-source" options for carbon coloring to "element-symbol" color theme
- Fix VolumeServer/query CLI
- Support automatic iso-value adjustment for VolumeServer data in ``Viewer.loadVolumeFromUrl``
- Emit drag event whenever started within viewport (not only for non-empty loci)

## [v3.0.0] - 2022-01-23

- Assembly handling tweaks:
    - Do not include suffix for "identity assembly operators"
    - Do not include assembly-related categories to export if the structure was composed from an assembly
    - Special case for ``structAsymMap`` if Mol* asym id operator mapping is present
- Support for opening ZIP files with multiple entries
- Add Model Export extension
- Bugfix: Automatically treat empty string as "non-present" value in BinaryCIF writer.
- Fix coarse model support in entity-id color theme
- Fix marking of carbohydrate visuals (whole chain could get marked instead of single residue)
- Add custom colors to "element-symbol", "molecule-type", "residue-name", and "secondary-structure" themes
- Support/bugfixes for ``atom_site.pdbx_sifts_xref`` categories
- Improve/fix marking of ``InteractionsIntraUnitVisual`` (mark when all contact-feature members are given)

## [v3.0.0-dev.10] - 2022-01-17

- Fix ``getOperatorsForIndex``
- Pass animation info (current frame & count) to state animations
    - Fix camera stutter for "camera spin" animation
- Add formal charge parsing support for MOL/SDF files (thanks @ptourlas)
- [Breaking] Cleaner looking ``MembraneOrientationVisuals`` defaults
- [Breaking] Add rock animation to trackball controls
    - Add ``animate`` to ``TrackballControlsParams``, remove ``spin`` and ``spinSpeed``
    - Add ``animate`` to ``SimpleSettingsParams``, remove ``spin``
- Add "camera rock" state animation
- Add support for custom colors to "molecule-type" theme
- [Breaking] Add style parameter to "illustrative" color theme
    - Defaults to "entity-id" style instead of "chain-id"
- Add "illustrative" representation preset

## [v3.0.0-dev.9] - 2022-01-09

- Add PDBj as a ``pdb-provider`` option
- Move Viewer APP to a separate file to allow use without importing light theme & index.html
- Add symmetry support for mol2 files (only spacegroup setting 1)
- Fix mol2 files element symbol assignment
- Improve bond assignment from ``IndexPairBonds``
    - Add ``key`` field for mapping to source data
    - Fix assignment of bonds with unphysical length
- Fix label/stats of single atom selection in multi-chain units

## [v3.0.0-dev.8] - 2021-12-31

- Add ``PluginFeatureDetection`` and disable WBOIT in Safari 15.
- Add ``disable-wboit`` Viewer GET param
- Add ``prefer-webgl1`` Viewer GET param
- [Breaking] Refactor direct-volume rendering
    - Remove isosurface render-mode (use GPU MC instead)
    - Move coloring into theme (like for other geometries/renderables)
        - Add ``direct`` color type
        - Remove color from transfer-function (now only alpha)
        - Add direct-volume color theme support
        - Add volume-value color theme
- [Breaking] Use size theme in molecular/gaussian surface & label representations
    - This is breaking because it was hardcoded to ``physical`` internally but the repr size theme default was ``uniform`` (now ``physical``)

## [v3.0.0-dev.7] - 2021-12-20

- Reduce number of created programs/shaders
    - Support specifying variants when creating graphics render-items
    - Change double-side shader param from define to uniform
    - Remove dMarkerType shader define (use uMarker as needed)
    - Support to ignore defines depending on the shader variant
    - Combine pickObject/pickInstance/pickGroup shader variants into one
    - Combine markingDepth/markingMask shader variants into one
    - Correctly set shader define flags for overpaint, transparency, substance, clipping
- [Breaking] Add per-object clip rendering properties (variant/objects)
    - ``SimpleSettingsParams.clipping.variant/objects`` and ``RendererParams.clip`` were removed

## [v3.0.0-dev.6] - 2021-12-19

- Enable temporal multi-sampling by default
    - Fix flickering during marking with camera at rest
- Enable ``aromaticBonds`` in structure representations by default
- Add ``PluginConfig.Structure.DefaultRepresentationPreset``
- Add ModelArchive support
    - schema extensions (e.g., AlphaFold uses it for the pLDDT score)
    - ModelArchive option in DownloadStructure action
    - ``model-archive`` GET parameter for Viewer app
    - ``Viewer.loadModelArchive`` method
- Improve support for loading AlphaFold structures
    - Automatic coloring by pLDDT
    - AlphaFold DB option in DownloadStructure action
    - ``afdb`` GET parameter for Viewer app
    - ``Viewer.loadAlphaFoldDb`` method
- Add QualityAssessment extension (using data from ma_qa_metric_local mmcif category)
    - pLDDT & qmean score: coloring, repr presets, molql symbol, loci labels (including avg for mutli-residue selections)
    - pLDDT: selection query
- Warn about erroneous symmetry operator matrix (instead of throwing an error)
- Added ``createPluginUI`` to ``mol-plugin-ui``
    - Support ``onBeforeUIRender`` to make sure initial UI works with custom presets and similar features.
- [Breaking] Removed ``createPlugin`` and ``createPluginAsync`` from ``mol-plugin-ui``
    - Please use ``createPluginUI`` instead
- Improve aromatic bonds handling
    - Don't detect aromatic bonds for rings < 5 atoms based on planarity
    - Prefer atoms in aromatic rings as bond reference positions

## [v3.0.0-dev.5] - 2021-12-16

- Fix initial camera reset not triggering for some entries.

## [v3.0.0-dev.4] - 2021-12-14

- Add ``bumpiness`` (per-object and per-group), ``bumpFrequency`` & ``bumpAmplitude`` (per-object) render parameters (#299)
- Change ``label`` representation defaults: Use text border instead of rectangle background
- Add outline color option to renderer
- Fix false positives in Model.isFromPdbArchive
- Add drag and drop support for loading any file, including multiple at once
    - If there are session files (.molx or .molj) among the dropped files, only the first session will be loaded
- Add drag and drop overlay
- Safari 15.1 - 15.3 WebGL 2 support workaround
- [Breaking] Move ``react`` and ``react-dom`` to ``peerDependencies``. This might break some builds.

## [v3.0.0-dev.3] - 2021-12-4

- Fix OBJ and USDZ export

## [v3.0.0-dev.2] - 2021-12-1

- Do not include tests and source maps in NPM package

## [v3.0.0-dev.0] - 2021-11-28

- Add multiple lights support (with color, intensity, and direction parameters)
- [Breaking] Add per-object material rendering properties
    - ``SimpleSettingsParams.lighting.renderStyle`` and ``RendererParams.style`` were removed
- Add substance theme with per-group material rendering properties
- ``StructureComponentManager.Options`` state saving support
- ``ParamDefinition.Group.presets`` support

## [v2.4.1] - 2021-11-28

- Fix: allow atoms in aromatic rings to do hydrogen bonds

## [v2.4.0] - 2021-11-25

- Fix secondary-structure property handling
    - StructureElement.Property was incorrectly resolving type & key
    - StructureSelectionQuery helpers 'helix' & 'beta' were not ensuring property availability
- Re-enable VAO with better workaround (bind null elements buffer before deleting)
- Add ``Representation.geometryVersion`` (increments whenever the geometry of any of its visuals changes)
- Add support for grid-based smoothing of Overpaint and Transparency visual state for surfaces

## [v2.3.9] - 2021-11-20

- Workaround: switch off VAO support for now

## [v2.3.8] - 2021-11-20

- Fix double canvas context creation (in plugin context)
- Fix unused vertex attribute handling (track which are used, disable the rest)
- Workaround for VAO issue in Chrome 96 (can cause WebGL to crash on geometry updates)

## [v2.3.7] - 2021-11-15

- Added ``ViewerOptions.collapseRightPanel``
- Added ``Viewer.loadTrajectory`` to support loading "composed" trajectories (e.g. from gro + xtc)
- Fix: handle parent in Structure.remapModel
- Add ``rounded`` and ``square`` helix profile options to Cartoon representation (in addition to the default ``elliptical``)

## [v2.3.6] - 2021-11-8

- Add additional measurement controls: orientation (box, axes, ellipsoid) & plane (best fit)
- Improve aromatic bond visuals (add ``aromaticScale``, ``aromaticSpacing``, ``aromaticDashCount`` params)
- [Breaking] Change ``adjustCylinderLength`` default to ``false`` (set to true for focus representation)
- Fix marker highlight color overriding select color
- CellPack extension update
    - add binary model support
    - add compartment (including membrane) geometry support
    - add latest mycoplasma model example
- Prefer WebGL1 in Safari 15.1.

## [v2.3.5] - 2021-10-19

- Fix sequence viewer for PDB files with COMPND record and multichain entities.
- Fix index pair bonds order assignment

## [v2.3.4] - 2021-10-12

- Fix pickScale not taken into account in line/point shader
- Add pixel-scale, pick-scale & pick-padding GET params to Viewer app
- Fix selecting bonds not adding their atoms in selection manager
- Add ``preferAtoms`` option to SelectLoci/HighlightLoci behaviors
- Make the implicit atoms of bond visuals pickable
    - Add ``preferAtomPixelPadding`` to Canvas3dInteractionHelper
- Add points & crosses visuals to Line representation
- Add ``pickPadding`` config option (look around in case target pixel is empty)
- Add ``multipleBonds`` param to bond visuals with options: off, symmetric, offset
- Fix ``argparse`` config in servers.

## [v2.3.3] - 2021-10-01

- Fix direct volume shader

## [v2.3.2] - 2021-10-01

- Prefer WebGL1 on iOS devices until WebGL2 support has stabilized.

## [v2.3.1] - 2021-09-28

- Add Charmm saccharide names
- Treat missing occupancy column as occupancy of 1
- Fix line shader not accounting for aspect ratio
- [Breaking] Fix point repr & shader
    - Was unusable with ``wboit``
    - Replaced ``pointFilledCircle`` & ``pointEdgeBleach`` params by ``pointStyle`` (square, circle, fuzzy)
    - Set ``pointSizeAttenuation`` to false by default
    - Set ``sizeTheme`` to ``uniform`` by default
- Add ``markerPriority`` option to Renderer (useful in combination with edges of marking pass)
- Add support support for ``chem_comp_bond`` and ``struct_conn`` categories (fixes ModelServer behavior where these categories should have been present)
- Model and VolumeServer: fix argparse config

## [v2.3.0] - 2021-09-06

- Take include/exclude flags into account when displaying aromatic bonds
- Improve marking performance
    - Avoid unnecessary draw calls/ui updates when marking
    - Check if loci is superset of visual
    - Check if loci overlaps with unit visual
    - Ensure ``Interval`` is used for ranges instead of ``SortedArray``
    - Add uniform marker type
    - Special case for reversing previous mark
- Add optional marking pass
    - Outlines visible and hidden parts of highlighted/selected groups
    - Add highlightStrength/selectStrength renderer params

## [v2.2.3] - 2021-08-25

- Add ``invertCantorPairing`` helper function
- Add ``Mesh`` processing helper ``.smoothEdges``
- Smooth border of molecular-surface with ``includeParent`` enabled
- Hide ``includeParent`` option from gaussian-surface visuals (not particularly useful)
- Improved ``StructureElement.Loci.size`` performance (for marking large cellpack models)
- Fix new ``TransformData`` issues (camera/bounding helper not showing up)
- Improve marking performance (avoid superfluous calls to ``StructureElement.Loci.isWholeStructure``)

## [v2.2.2] - 2021-08-11

- Fix ``TransformData`` issues [#133](https://github.com/molstar/molstar/issues/133)
- Fix ``mol-script`` query compiler const expression recognition.

## [v2.2.1] - 2021-08-02

- Add surrounding atoms (5 Angstrom) structure selection query
- [Breaking] Add maxDistance prop to ``IndexPairBonds``
- Fix coordinateSystem not handled in ``Structure.asParent``
- Add ``dynamicBonds`` to ``Structure`` props (force re-calc on model change)
    - Expose as optional param in root structure transform helper
- Add overpaint support to geometry exporters
- ``InputObserver`` improvements
  - normalize wheel speed across browsers/platforms
  - support Safari gestures (used by ``TrackballControls``)
  - ``PinchInput.fractionDelta`` and use it in ``TrackballControls``

## [v2.2.0] - 2021-07-31

- Add ``tubularHelices`` parameter to Cartoon representation
- Add ``SdfFormat`` and update SDF parser to be able to parse data headers according to spec (hopefully :)) #230
- Fix mononucleotides detected as polymer components (#229)
- Set default outline scale back to 1
- Improved DCD reader cell angle handling (interpret near 0 angles as 90 deg)
- Handle more residue/atom names commonly used in force-fields
- Add USDZ support to ``geo-export`` extension.
- Fix ``includeParent`` support for multi-instance bond visuals.
- Add ``operator`` Loci granularity, selecting everything with the same operator name.
- Prefer ``_label_seq_id`` fields in secondary structure assignment.
- Support new EMDB API (https://www.ebi.ac.uk/emdb/api/entry/map/[EMBD-ID]) for EM volume contour levels.
- ``Canvas3D`` tweaks:
    - Update ``forceDraw`` logic.
    - Ensure the scene is re-rendered when viewport size changes.
    - Support ``noDraw`` mode in ``PluginAnimationLoop``.

## [v2.1.0] - 2021-07-05

- Add parameter for to display aromatic bonds as dashes next to solid cylinder/line.
- Add backbone representation
- Fix outline in orthographic mode and set default scale to 2.

## [v2.0.7] - 2021-06-23

- Add ability to specify ``volumeIndex`` in ``Viewer.loadVolumeFromUrl`` to better support Volume Server inputs.
- Support in-place reordering for trajectory ``Frame.x/y/z`` arrays for better memory efficiency.
- Fixed text CIF encoder edge cases (most notably single whitespace not being escaped).

## [v2.0.6] - 2021-06-01

- Add glTF (GLB) and STL support to ``geo-export`` extension.
- Protein crosslink improvements
    - Change O-S bond distance to allow for NOS bridges (doi:10.1038/s41586-021-03513-3)
    - Added NOS-bridges query & improved disulfide-bridges query
- Fix #178: ``IndexPairBonds`` for non-single residue structures (bug due to atom reordering).
- Add volumetric color smoothing for MolecularSurface and GaussianSurface representations (#173)
- Fix nested 3d grid lookup that caused results being overwritten in non-covalent interactions computation.
- Basic implementation of ``BestDatabaseSequenceMapping`` (parse from CIF, color theme, superposition).
- Add atom id ranges support to Selection UI.

## [v2.0.5] - 2021-04-26

- Ability to pass ``Canvas3DContext`` to ``PluginContext.fromCanvas``.
- Relative frame support for ``Canvas3D`` viewport.
- Fix bug in screenshot copy UI.
- Add ability to select residues from a list of identifiers to the Selection UI.
- Fix SSAO bugs when used with ``Canvas3D`` viewport.
- Support for  full pausing (no draw) rendering: ``Canvas3D.pause(true)``.
- Add ``MeshBuilder.addMesh``.
- Add ``Torus`` primitive.
- Lazy volume loading support.
- [Breaking] ``Viewer.loadVolumeFromUrl`` signature change.
    - ``loadVolumeFromUrl(url, format, isBinary, isovalues, entryId)`` => ``loadVolumeFromUrl({ url, format, isBinary }, isovalues, { entryId, isLazy })``
- Add ``TextureMesh`` support to ``geo-export`` extension.

## [v2.0.4] - 2021-04-20

- [WIP] Mesh export extension
- ``Structure.eachAtomicHierarchyElement`` (#161)
- Fixed reading multi-line values in SDF format
- Fixed Measurements UI labels (#166)

## [v2.0.3] - 2021-04-09

- Add support for ``ColorTheme.palette`` designed for providing gradient-like coloring.
- [Breaking] The ``zip`` function is now asynchronous and expects a ``RuntimeContext``. Also added ``Zip()`` returning a ``Task``.
- [Breaking] Add ``CubeGridFormat`` in ``alpha-orbitals`` extension.

## [v2.0.2] - 2021-03-29

- Add ``Canvas3D.getRenderObjects``.
- [WIP] Animate state interpolating, including model trajectories
- Recognise MSE, SEP, TPO, PTR and PCA as non-standard amino-acids.
- Fix VolumeFromDensityServerCif transform label

## [v2.0.1] - 2021-03-23

- Exclude tsconfig.commonjs.tsbuildinfo from npm bundle

## [v2.0.0] - 2021-03-23

Too many changes to list as this is the start of the changelog... Notably, default exports are now forbidden.<|MERGE_RESOLUTION|>--- conflicted
+++ resolved
@@ -20,11 +20,8 @@
 - Add `alphaThickness` parameter to adjust alpha of spheres for radius
 - Ability to hide "right" panel from simplified viewport controls
 - Add `blockIndex` parameter to TrajectoryFromMmCif
-<<<<<<< HEAD
 - Fix bounding sphere calculation for "element-like" visuals
-=======
 - Fix RCSB PDB validation report URL
->>>>>>> fa541bdb
 
 ## [v3.39.0] - 2023-09-02
 
