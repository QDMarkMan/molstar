# Change Log
All notable changes to this project will be documented in this file, following the suggestions of [Keep a CHANGELOG](http://keepachangelog.com/). This project adheres to [Semantic Versioning](http://semver.org/) for its most widely used - and defacto - public interfaces.

Note that since we don't clearly distinguish between a public and private interfaces there will be changes in non-major versions that are potentially breaking. If we make breaking changes to less used interfaces we will highlight it in here.


## [Unreleased]

- Do not call `updateFocusRepr` if default `StructureFocusRepresentation` isn't present.
- Treat "tap" as a click in `InputObserver`
<<<<<<< HEAD
- ModelServer ligand queries: fix atom count reported by SDF/MOL/MOL2 export
=======
- CCD extension: Make visuals for aromatic bonds configurable
- Add optional `file?: CifFile` to `MmcifFormat.data`
>>>>>>> c3daa1a1

## [v3.39.0] - 2023-09-02

- Add some elements support for `guessElementSymbolString` function
- Faster bounding rectangle calculation for imposter spheres
- Allow toggling of hydrogens as part of `LabelTextVisual`

## [v3.38.3] - 2023-07-29

- Fix imposter spheres not updating, e.g. in trajectories (broke in v3.38.0)

## [v3.38.2] - 2023-07-24

- Don't rely solely on `chem_comp_atom` when detecting CCD files (#877)
- Actually support non-physical keys in `Bindings.Trigger.code`

## [v3.38.1] - 2023-07-22

- Fix pixel-scale not updated in SSAO pass

## [v3.38.0] - 2023-07-18

- Fix display issue with SIFTS mapping
- Support non-physical keys in `Bindings.Trigger.code`
- Update `getStateSnapshot` to only overwrite current snapshot if it was created automatically
- Fix distinct palette's `getSamples` infinite loop
- Add 'NH2', 'FOR', 'FMT' to `CommonProteinCaps`
- Add `opened` event to `PluginStateSnapshotManager`
- Properly switch-off fog
- Add `approximate` option for spheres rendering
- Reduce `Spheres` memory usage
    - Derive mapping from VertexID
    - Pull position and group from texture
- Add `Euler` math primitive
- Add stride option to element sphere & point visuals
- Add `disabledExtensions` field to default viewer's options
- Add `LRUCache.remove`
- Add 'Chain Instance' and 'Uniform' options for 'Carbon Color' param (in Color Theme: Element Symbol)

## [v3.37.1] - 2023-06-20

- Fix issues with wboit/dpoit in large scenes
- Fix lines, text, points rendering (broken in v3.37.0)

## [v3.37.0] - 2023-06-17

- Add `inverted` option to `xrayShaded` parameter
- Model-export extension: Add ability to set a file name for structures
- Add `contextHash` to `SizeTheme`
- Add mipmap-based blur for image backgrounds

## [v3.36.1] - 2023-06-11

- Allow parsing of CCD ligand files
- Add dedicated wwPDB CCD extension to align and visualize ideal & model CCD coordinates
- Make operators in `IndexPairBonds` a directed property
- Remove erroneous bounding-box overlap test in `Structure.eachUnitPair`
- Fix `EdgeBuilder.addNextEdge` for loop edges
- Optimize inter unit bond compute
- Ensure consistent state for volume representation (#210)
- Improve SSAO for thin geometry (e.g. lines)
- Add snapshot support for structure selections
- Add `nucleicProfile` parameter to cartoon representation
- Add `cartoon` theme with separate colorings for for mainchain and sidechain visuals

## [v3.35.0] - 2023-05-14

- Enable odd dash count (1,3,5)
- Add principal axes spec and fix edge cases
- Add a uniform color theme for NtC tube that still paints residue and segment dividers in a different color
- Mesh exporter improvements
    - Support points & lines in glTF export
    - Set alphaMode and doubleSided in glTF export
    - Fix flipped cylinder caps
- Fix bond assignments `struct_conn` records referencing waters
- Add StructConn extension providing functions for inspecting struct_conns
- Fix `PluginState.setSnapshot` triggering unnecessary state updates
- Fix an edge case in the `mol-state`'s `State` when trying to apply a transform to an existing Null object
- Add `SbNcbrPartialCharges` extension for coloring and labeling atoms and residues by partial atomic charges
  - uses custom mmcif categories `_sb_ncbr_partial_atomic_charges_meta` and `_sb_ncbr_partial_atomic_charges` (more info in [README.md](./src/extensions/sb-ncbr/README.md))
- Parse HEADER record when reading PDB file
- Support `ignoreHydrogens` in interactions representation
- Add hydroxyproline (HYP) commonly present in collagen molecules to the list of amino acids
- Fix assemblies for Archive PDB files (do not generate unique `label_asym_id` if `REMARK 350` is present)
- Add additional functions to `core.math` in `mol-script`
    - `cantorPairing`, `sortedCantorPairing`, `invertCantorPairing`,
    - `trunc`, `sign`

## [v3.34.0] - 2023-04-16

- Avoid `renderMarkingDepth` for fully transparent renderables
- Remove `camera.far` doubling workaround
- Add `ModifiersKeys.areNone` helper function
- Do not render NtC tube segments unless all required atoms are present in the structure
- Fix rendering issues caused by VAO reuse
- Add "Zoom All", "Orient Axes", "Reset Axes" buttons to the "Reset Camera" button
- Improve trackball move-state handling when key bindings use modifiers
- Fix rendering with very small viewport and SSAO enabled
- Fix `.getAllLoci` for structure representations with `structure.child`
- Fix `readAllLinesAsync` refering to dom length property
- Make mol-util/file-info node compatible
- Add `eachLocation` to representation/visual interface

## [v3.33.0] - 2023-04-02

- Handle resizes of viewer element even when window remains the same size
- Throttle canvas resize events
- Selection toggle buttons hidden if selection mode is off
- Camera focus loci bindings allow reset on click-away to be overridden
- Input/controls improvements
    - Move or fly around the scene using keys
    - Pointer lock to look around scene
    - Toggle spin/rock animation using keys
- Apply bumpiness as lightness variation with `ignoreLight`
- Remove `JSX` reference from `loci-labels.ts`
- Fix overpaint/transparency/substance smoothing not updated when geometry changes
- Fix camera project/unproject when using offset viewport
- Add support for loading all blocks from a mmcif file as a trajectory
- Add `Frustum3D` and `Plane3D` math primitives
- Include `occupancy` and `B_iso_or_equiv` when creating `Conformation` from `Model`
- Remove LazyImports (introduced in v3.31.1)

## [v3.32.0] - 2023-03-20

- Avoid rendering of fully transparent renderables
- Add occlusion color parameter
- Fix issue with outlines and orthographic camera
- Reduce over-blurring occlusion at larger view distances
- Fix occlusion artefact with non-canvas viewport and pixel-ratio > 1
- Update nodejs-shims conditionals to handle polyfilled document object in NodeJS environment.
- Ensure marking edges are at least one pixel wide
- Add exposure parameter to renderer
- Only trigger marking when mouse is directly over canvas
- Fix blurry occlusion in screenshots
- [Breaking] Add `setFSModule` to `mol-util/data-source` instead of trying to trick WebPack

## [v3.31.4] - 2023-02-24

- Allow link cylinder/line `dashCount` set to '0'
- Stop animation loop when disposing `PluginContext` (thanks @gfrn for identifying the issue)

## [v3.31.3] - 2023-02-22

- Fix impostor bond visuals not correctly updating on `sizeFactor` changes
- Fix degenerate case in PCA
- Fix near clipping avoidance in impostor shaders
- Update `fs` import in `data-source.ts`

## [v3.31.2] - 2023-02-12

- Fix exit code of volume pack executable (pack.ts). Now exits with non-0 status when an error happens
- Remove pca transform from components ui focus (too distracting)
- Fix artefacts with opaque outlines behind transparent objects
- Fix polymer trace visual not updating
- Fix use of `WEBGL_provoking_vertex`

## [v3.31.1] - 2023-02-05

- Improve Component camera focus based on the PCA of the structure and the following rules:
    - The first residue should be in first quadrant if there is only one chain
    - The average position of the residues of the first chain should be in the first quadrant if there is more than one chain
- Add `HeadlessPluginContext` and `HeadlessScreenshotHelper` to be used in Node.js
- Add example `image-renderer`
- Fix wrong offset when rendering text with orthographic projection
- Update camera/handle helper when `devicePixelRatio` changes
- Add various options to customize the axes camera-helper
- Fix issue with texture-mesh color smoothing when changing themes
- Add fast boundary helper and corresponding unit trait
- Add Observable for Canvas3D commits

## [v3.30.0] - 2023-01-29

- Improve `Dnatco` extension
    - Factor out common code in `Dnatco` extension
    - Add `NtC tube` visual. Applicable for structures with NtC annotation
    - [Breaking] Rename `DnatcoConfalPyramids` to `DnatcoNtCs`
- Improve boundary calculation performance
- Add option to create & include images in state snapshots
- Fix SSAO artefacts with high bias values
- Fix SSAO resolution scale parameter handling
- Improve outlines, visually more stable at different view distances

## [v3.29.0] - 2023-01-15

- `meshes` extension: Fixed a bug in mesh visualization (show backfaces when opacity < 1)
- Add color quick select control to Volume controls
- Fix `dropFiles` bug
- Fix some cyclic imports and reduce the use of const enums. This should make it easier to use the library with the `isolatedModules: true` TS config.
- Fix `dropFiles` bug (#679)
- Add `input type='color'` picker to `CombinedColorControl`
- Set `ParameterMappingControl` disabled when state is updating
- Performance tweaks
    - Update clip `defines` only when changed
    - Check for identity in structure/unit areEqual methods
    - Avoid cloning of structure representation parameters
    - Make SymmetryOperator.createMapping monomorphic
    - Improve bonding-sphere calculation
    - Defer Scene properties calculation (markerAverage, opacityAverage, hasOpaque)
    - Improve checks in in UnitsRepresentation setVisualState
- Add StructureElement.Loci.forEachLocation
- Add RepresentationRegistry.clear and ThemeRegistry.clear
- Add generic Loci support for overpaint, substance, clipping themes
- Add `.getCenter` and `.center` to `Camera`
- Add support to dim unmarked groups
- Add support for marker edge strength

## [v3.28.0] - 2022-12-20

- Show histogram in direct volume control point settings
- Add `solidInterior` parameter to sphere/cylinder impostors
- [Breaking] Tweak `ignoreHydrogens` non-polar handling (introduced in 3.27.0)
- Add `meshes` and `volumes-and-segmentations` extensions
    - See https://molstarvolseg.ncbr.muni.cz/ for more info
- Fix missing support for info in `ParamDefinition.Converted`
- Add support for multi-visual volume representations
- Improve volume isosurface bounding-sphere
- Add basic volume segmentation support to core
    - Add `Volume.Segment` model
    - Add `Segmentation` custom volume property
    - Add `SegmentRepresentation` representation
    - Add `volume-segment` color theme
- Fix GPU marching cubes failing for large meshes with webgl2 (due to use of float16)

## [v3.27.0] - 2022-12-15

- Add an `includeTransparent` parameter to hide/show outlines of components that are transparent
- Fix 'once' for animations of systems with many frames
- Better guard against issue (black fringes) with bumpiness in impostors
- Improve impostor shaders
    - Fix sphere near-clipping with orthographic projection
    - Fix cylinder near-clipping
    - Add interior cylinder caps
    - Add per-pixel object clipping
- Fix `QualityAssessment` assignment bug for structures with different auth vs label sequence numbering
- Refresh `ApplyActionControl`'s param definition when toggling expanded state
- Fix `struct_conn` bond assignment for ions
- Ability to show only polar hydrogens

## [v3.26.0] - 2022-12-04

- Support for ``powerPreference`` webgl attribute. Add ``PluginConfig.General.PowerPreference`` and ``power-preference`` Viewer GET param.
- Excluded common protein caps `NME` and `ACE` from the ligand selection query
- Add screen-space shadow post-processing effect
- Add "Structure Molecular Surface" visual
- Add `external-volume` theme (coloring of arbitrary geometries by user-selected volume)

## [v3.25.1] - 2022-11-20

- Fix edge-case in `Structure.eachUnitPair` with single-element units
- Fix 'auto' structure-quality for coarse models

## [v3.25.0] - 2022-11-16

- Fix handling of gzipped assets (reverts #615)

## [v3.24.0] - 2022-11-13

- Make `PluginContext.initContainer` checkered canvas background optional
- Store URL of downloaded assets to detect zip/gzip based on extension (#615)
- Add optional `operator.key`; can be referenced in `IndexPairBonds`
- Add overpaint/transparency/substance theme strength to representations
- Fix viewport color for transparent background

## [v3.23.0] - 2022-10-19

- Add `PluginContext.initContainer/mount/unmount` methods; these should make it easier to reuse a plugin context with both custom and built-in UI
- Add `PluginContext.canvas3dInitialized`
- `createPluginUI` now resolves after the 3d canvas has been initialized
- Change EM Volume Streaming default from `Whole Structure` to `Auto`

## [v3.22.0] - 2022-10-17

- Replace `VolumeIsosurfaceParams.pickingGranularity` param with `Volume.PickingGranuality`

## [v3.21.0] - 2022-10-17

- Add `VolumeIsosurfaceParams.pickingGranularity` param
- Prevent component controls collapsing when option is selected

## [v3.20.0] - 2022-10-16

- [Breaking] Rename the ``model-index`` color theme to ``trajectory-index``
- Add a new ``model-index`` color theme that uniquely colors each loaded model
- Add the new ``model-index`` and ``structure-index`` color themes as an option for the carbon color in the ``element-symbol`` and ``ilustrative`` color themes
- Add ``structure-index`` color theme that uniquely colors each root structure
- Add ``nearest`` method to ``Lookup3D``
- Add mipmap-based blur for skybox backgrounds

## [v3.19.0] - 2022-10-01

- Fix "empty textures" error on empty canvas
- Optimize BinaryCIF integer packing encoder
- Fix dual depth peeling when post-processing is off or when rendering direct-volumes
- Add ``cameraClipping.minNear`` parameter
- Fix black artifacts on specular highlights with transparent background

## [v3.18.0] - 2022-09-17

- Integration of Dual depth peeling - OIT method
- Stereo camera improvements
    - Fix param updates not applied
    - Better param ranges and description
    - Add timer.mark for left/right camera

## [v3.17.0] - 2022-09-11

- [Fix] Clone ``Canvas3DParams`` when creating a ``Canvas3D`` instance to prevent shared state between multiple instances
- Add ``includeResidueTest`` option to ``alignAndSuperposeWithSIFTSMapping``
- Add ``parentDisplay`` param for interactions representation.
- [Experimental] Add support for PyMOL, VMD, and Jmol atom expressions in selection scripts
- Support for ``failIfMajorPerformanceCaveat`` webgl attribute. Add ``PluginConfig.General.AllowMajorPerformanceCaveat`` and ``allow-major-performance-caveat`` Viewer GET param.
- Fix handling of PDB TER records (#549)
- Add support for getting multiple loci from a representation (``.getAllLoci()``)
- Add ``key`` property to intra- and inter-bonds for referencing source data
- Fix click event triggered after move

## [v3.16.0] - 2022-08-25

- Support ``globalColorParams`` and ``globalSymmetryParams`` in common representation params
- Support ``label`` parameter in ``Viewer.loadStructureFromUrl``
- Fix ``ViewportHelpContent`` Mouse Controls section

## [v3.15.0] - 2022-08-23

- Fix wboit in Safari >=15 (add missing depth renderbuffer to wboit pass)
- Add 'Around Camera' option to Volume streaming
- Avoid queuing more than one update in Volume streaming

## [v3.14.0] - 2022-08-20

- Expose inter-bonds compute params in structure
- Improve performance of inter/intra-bonds compute
- Fix defaultAttribs handling in Canvas3DContext.fromCanvas
- Confal pyramids extension improvements
    - Add custom labels to Confal pyramids
    - Improve naming of some internal types in Confal pyramids extension coordinate
    - Add example mmCIF file with categories necessary to display Confal pyramids
    - Change the lookup logic of NtC steps from residues
- Add support for download of gzipped files
- Don't filter IndexPairBonds by element-based rules in MOL/SDF and MOL2 (without symmetry) models
- Fix Glycam Saccharide Names used by default
- Fix GPU surfaces rendering in Safari with WebGL2
- Add ``fov`` (Field of View) Canvas3D parameter
- Add ``sceneRadiusFactor`` Canvas3D parameter
- Add background pass (skybox, image, horizontal/radial gradient)
    - Set simple-settings presets via ``PluginConfig.Background.Styles``
    - Example presets in new backgrounds extension
    - Load skybox/image from URL or File (saved in session)
    - Opacity, saturation, lightness controls for skybox/image
    - Coverage (viewport or canvas) controls for image/gradient
- [Breaking] ``AssetManager`` needs to be passed to various graphics related classes
- Fix SSAO renderable initialization
- Reduce number of webgl state changes
    - Add ``viewport`` and ``scissor`` to state object
    - Add ``hasOpaque`` to scene object
- Handle edge cases where some renderables would not get (correctly) rendered
    - Fix text background rendering for opaque text
    - Fix helper scenes not shown when rendering directly to draw target
- Fix ``CustomElementProperty`` coloring not working

## [v3.13.0] - 2022-07-24

- Fix: only update camera state if manualReset is off (#494)
- Improve handling principal axes of points in a plane
- Add 'material' annotation support for textures
- More effort to avoid using ``flat`` qualifier in shaders: add ``dVaryingGroup``
- Enable ``immediateUpdate`` for iso level in isosurface and volume streaming controls
- Add support to download CCD from configurable URL

## [v3.12.1] - 2022-07-20

- Fix plugin behavior dispose logic to correctly unsubscribe observables.

## [v3.12.0] - 2022-07-17

- Add ``colorMarker`` option to Renderer. This disables the highlight and select marker at a shader level for faster rendering of large scenes in some cases.
- Bind shared textures only once per pass, not for each render item
- Fix missing 'material' annotation for some uniforms, causing unnecessary uniform updates
- Remove use of ``isnan`` in impostor shaders, not needed and causing slowdown
- Avoid using ``flat`` qualifier in shaders, causing slowdown
- Improve CellPack's ``adjustStyle`` option (disable ``colorMarker``, set component options, enable marking w/o ghost)
- Scan all entities when looking for ``struct_conn`` entries (fixes issue when the same ``label_asym_id`` is used in more than one entity)

## [v3.11.0] - 2022-07-04

- Add ``instanceGranularity`` option for marker, transparency, clipping, overpaint, substance data to save memory
- CellPack extension tweaks
    - Use instancing to create DNA/RNA curves to save memory
    - Enable ``instanceGranularity`` by default
    - Add ``adjustStyle`` option to LoadCellPackModel action (stylized, no multi-sample, no far clipping, chain picking)
- Structure Superposition now respects pivot's coordinate system

## [v3.10.2] - 2022-06-26

- Fix superfluous shader varying
- Improve use of gl_VertexID when possible

## [v3.10.1] - 2022-06-26

- Fix groupCount when updating TextureMesh-based visuals

## [v3.10.0] - 2022-06-24

- Add support for Glycam saccharide names
- Add ``PluginConfig.Viewport.ShowTrajectoryControls`` config option

## [v3.9.1] - 2022-06-19

- Fix missing ``super.componentWillUnmount()`` calls (@simeonborko)
- Fix missing ``uGroupCount`` update for visuals
- Fix missing aromatic bond display

## [v3.9.0] - 2022-05-30

- Improve picking by using drawbuffers (when available) to reduce number of drawcalls
- GPU timing support
    - Add ``timing-mode`` Viewer GET param
    - Add support for webgl timer queries
    - Add timer marks around GPU render & compute operations
- Volume Server CIF: Add check that a data block contains volume data before parsing
- Fix ``Scene.clear`` not clearing primitives & volumes arrays (@JonStargaryen)
- Fix rendering volumes when wboit is switched off and postprocessing is enabled

## [v3.8.2] - 2022-05-22

- Fix ``Scene.opacityAverage`` not taking xray shaded into account

## [v3.8.1] - 2022-05-14

- Fix issues with marking camera/handle helper (#433)
- Fix issues with array uniforms when running with headless-gl
- Fix Polymer Chain Instance coloring
- Improve performance of scene marker/opacity average calculation

## [v3.8.0] - 2022-04-30

- Add support for outlines around transparent objects
- Improve per-group transparency when wboit is switched off
- Improve ``ColorTheme`` typing with ``ColorType`` generic.
    - Defaults to ``ColorTypeLocation``
    - Set when using ``ColorTypeDirect`` or ``ColorTypeGrid``
- Fix case handling of ``struct_conf`` mmCIF enumeration field (#425)
- Fix ``allowTransparentBackfaces`` for per-group transparency
- Fix ``FormatRegistry.isApplicable`` returning true for unregistered formats
- Fix: handle building of ``GridLookup3D`` with zero cell size
- Fix ``ignoreLight`` for direct-volume rendering with webgl1
- Fix (non-black) outlines when using transparent background

## [v3.7.0] - 2022-04-13

- Fix ``xrayShaded`` for texture-mesh geometries
- [Breaking] Change ``allowTransparentBackfaces`` to ``transparentBackfaces`` with options ``off``, ``on``, ``opaque``. This was only added in 3.6.0, so allowing a breaking change here.
    - ``off``: don't show (default)
    - ``on``: show with transparency
    - ``opaque``: show fully opaque
- Add option to disable file drop overlay.

## [v3.6.2] - 2022-04-05

- ModelServer ligand queries: fixes for alternate locations, additional atoms & UNL ligand
- React 18 friendly ``useBehavior`` hook.

## [v3.6.1] - 2022-04-03

- Fix React18 related UI regressions.

## [v3.6.0] - 2022-04-03

- Check that model and coordinates have same element count when creating a trajectory
- Fix aromatic rings assignment: do not mix flags and planarity test
- Improve bonds assignment of coarse grained models: check for IndexPairBonds and exhaustive StructConn
- Fix unit mapping in bondedAtomicPairs MolScript query
- Improve pdb parsing: handle non unique atom and chain names (fixes #156)
- Fix volume streaming for entries with multiple contour lists
- Add ``allowTransparentBackfaces`` parameter to support double-sided rendering of transparent geometries
- Fix handling of case insensitive mmCIF enumeration fields (including entity.type)
- Fix ``disable-wboit`` Viewer GET param
- Add support for React 18.
    - Used by importing ``createPluginUI`` from ``mol-plugin-ui/react18``;
    - In Mol* 4.0, React 18 will become the default option.

## [v3.5.0] - 2022-03-25

- Fix issues with bounding-sphere & color-smoothing (mostly for small geometries)
- Support BCIF => CIF conversion in ``cif2bcif`` CLI tool

## [v3.4.0] - 2022-03-13

- Fix handling of mmcif with empty ``label_*`` fields
- Improve saccharide detection (compare against list from CCD)
- Fix legend label of hydrophobicity color theme
- Add ``LoadTrajectory`` action
- Add ``CustomImportControls`` to left panel
- Add Zenodo import extension (load structures, trajectories, volumes, and zip files)
- Fix loading of some compressed files within sessions
- Fix wrong element assignment for atoms with Charmm ion names
- Fix handling of empty symmetry cell data
- Add support for ``trr`` and ``nctraj`` coordinates files
- Add support for ``prmtop`` and ``top`` topology files

## [v3.3.1] - 2022-02-27

- Fix issue with unit boundary reuse (do at visual level instead)
- Add option to ignore ions for inter-unit bond computation

## [v3.3.0] - 2022-02-27

- Fix parsing contour-level from emdb v3 header files
- Fix invalid CSS (#376)
- Fix "texture not renderable" & "texture not bound" warnings (#319)
- Fix visual for bonds between two aromatic rings
- Fix visual for delocalized bonds (parsed from mmcif and mol2)
- Fix ring computation algorithm
- Add ``UnitResonance`` property with info about delocalized triplets
- Resolve marking in main renderer loop to improve overall performance
- Use ``throttleTime`` instead of ``debounceTime`` in sequence viewer for better responsiveness
- Change line geometry default ``scaleFactor`` to 2 (3 is too big after fixing line rendering)
- Trajectory animation performance improvements
    - Reuse ``Model.CoarseGrained`` for coordinate trajectories
    - Avoid calculating ``InterUnitBonds`` when ``Structure.parent`` ones are empty
    - Reuse unit boundary if sphere has not changed too much
    - Don't show 'inter-bond' and 'element-cross' visuals in line representations of polymerAndLigand preset
- Fix additional mononucleotides detected as polymer components
- Fix and improve ``canRemap`` handling in ``IntraUnitBonds``
- Reuse occlusion for secondary passes during multi-sampling
- Check if marking passes are needed before doing them
- Add ``resolutionScale`` parameter to allow trading quality of occlusion for performance

## [v3.2.0] - 2022-02-17

- Rename "best database mapping" to "SIFTS Mapping"
- Add schema and export support for ``atom_site.pdbx_sifts_xref_*`` fields
- Add schema export support for ``atom_site.pdbx_label_index`` field
- Add `traceOnly` parameter to chain/UniProt-based structure alignment
- Store ``IndexPairBonds`` as a dynamic property.

## [v3.1.0] - 2022-02-06

- Fix ``xrayShaded`` & ``ignoreLight`` params not working at the same time
- Add ``ignoreLight`` to component params
- Tweaks for cleaner default representation style
    - Cartoon: use ``nucleotide-ring`` instead of ``nucleotide-block``
    - Focus: use ``xrayShaded`` instead of opacity; adjust target size; don't show non-covalent interactions twice
- Fix representation preset side effects (changing post-processing parameters, see #363)
- Add Quick Styles panel (default, illustrative, stylized)
- Fix exported structure missing secondary-structure categories (#364)
- Fix volume streaming error message: distinguish between missing data and server error (#364)

## [v3.0.2] - 2022-01-30

- Fix color smoothing of elongated structures (by fixing ``Sphere.expand`` for spheres with highly directional extrema)
- Fix entity label not displayed when multiple instances of the same entity are highlighted
- Fix empty elements created in ``StructureElement.Loci.extendToAllInstances``
- Measurement options tweaks (allow larger ``textSize``; make ``customText`` essential)
- Fix visual visibility sync edge case when changing state snapshots

## [v3.0.1] - 2022-01-27

- Fix marking pass not working with ``transparentBackground``
- Fix pdbe xray maps url not https
- Fix entity-id color theme broken for non-IHM models
- Improve/fix marking of ``InteractionsInterUnitVisual`` (mark when all contact-feature members are given)
- Add missing "entity-id" and "enity-source" options for carbon coloring to "element-symbol" color theme
- Fix VolumeServer/query CLI
- Support automatic iso-value adjustment for VolumeServer data in ``Viewer.loadVolumeFromUrl``
- Emit drag event whenever started within viewport (not only for non-empty loci)

## [v3.0.0] - 2022-01-23

- Assembly handling tweaks:
    - Do not include suffix for "identity assembly operators"
    - Do not include assembly-related categories to export if the structure was composed from an assembly
    - Special case for ``structAsymMap`` if Mol* asym id operator mapping is present
- Support for opening ZIP files with multiple entries
- Add Model Export extension
- Bugfix: Automatically treat empty string as "non-present" value in BinaryCIF writer.
- Fix coarse model support in entity-id color theme
- Fix marking of carbohydrate visuals (whole chain could get marked instead of single residue)
- Add custom colors to "element-symbol", "molecule-type", "residue-name", and "secondary-structure" themes
- Support/bugfixes for ``atom_site.pdbx_sifts_xref`` categories
- Improve/fix marking of ``InteractionsIntraUnitVisual`` (mark when all contact-feature members are given)

## [v3.0.0-dev.10] - 2022-01-17

- Fix ``getOperatorsForIndex``
- Pass animation info (current frame & count) to state animations
    - Fix camera stutter for "camera spin" animation
- Add formal charge parsing support for MOL/SDF files (thanks @ptourlas)
- [Breaking] Cleaner looking ``MembraneOrientationVisuals`` defaults
- [Breaking] Add rock animation to trackball controls
    - Add ``animate`` to ``TrackballControlsParams``, remove ``spin`` and ``spinSpeed``
    - Add ``animate`` to ``SimpleSettingsParams``, remove ``spin``
- Add "camera rock" state animation
- Add support for custom colors to "molecule-type" theme
- [Breaking] Add style parameter to "illustrative" color theme
    - Defaults to "entity-id" style instead of "chain-id"
- Add "illustrative" representation preset

## [v3.0.0-dev.9] - 2022-01-09

- Add PDBj as a ``pdb-provider`` option
- Move Viewer APP to a separate file to allow use without importing light theme & index.html
- Add symmetry support for mol2 files (only spacegroup setting 1)
- Fix mol2 files element symbol assignment
- Improve bond assignment from ``IndexPairBonds``
    - Add ``key`` field for mapping to source data
    - Fix assignment of bonds with unphysical length
- Fix label/stats of single atom selection in multi-chain units

## [v3.0.0-dev.8] - 2021-12-31

- Add ``PluginFeatureDetection`` and disable WBOIT in Safari 15.
- Add ``disable-wboit`` Viewer GET param
- Add ``prefer-webgl1`` Viewer GET param
- [Breaking] Refactor direct-volume rendering
    - Remove isosurface render-mode (use GPU MC instead)
    - Move coloring into theme (like for other geometries/renderables)
        - Add ``direct`` color type
        - Remove color from transfer-function (now only alpha)
        - Add direct-volume color theme support
        - Add volume-value color theme
- [Breaking] Use size theme in molecular/gaussian surface & label representations
    - This is breaking because it was hardcoded to ``physical`` internally but the repr size theme default was ``uniform`` (now ``physical``)

## [v3.0.0-dev.7] - 2021-12-20

- Reduce number of created programs/shaders
    - Support specifying variants when creating graphics render-items
    - Change double-side shader param from define to uniform
    - Remove dMarkerType shader define (use uMarker as needed)
    - Support to ignore defines depending on the shader variant
    - Combine pickObject/pickInstance/pickGroup shader variants into one
    - Combine markingDepth/markingMask shader variants into one
    - Correctly set shader define flags for overpaint, transparency, substance, clipping
- [Breaking] Add per-object clip rendering properties (variant/objects)
    - ``SimpleSettingsParams.clipping.variant/objects`` and ``RendererParams.clip`` were removed

## [v3.0.0-dev.6] - 2021-12-19

- Enable temporal multi-sampling by default
    - Fix flickering during marking with camera at rest
- Enable ``aromaticBonds`` in structure representations by default
- Add ``PluginConfig.Structure.DefaultRepresentationPreset``
- Add ModelArchive support
    - schema extensions (e.g., AlphaFold uses it for the pLDDT score)
    - ModelArchive option in DownloadStructure action
    - ``model-archive`` GET parameter for Viewer app
    - ``Viewer.loadModelArchive`` method
- Improve support for loading AlphaFold structures
    - Automatic coloring by pLDDT
    - AlphaFold DB option in DownloadStructure action
    - ``afdb`` GET parameter for Viewer app
    - ``Viewer.loadAlphaFoldDb`` method
- Add QualityAssessment extension (using data from ma_qa_metric_local mmcif category)
    - pLDDT & qmean score: coloring, repr presets, molql symbol, loci labels (including avg for mutli-residue selections)
    - pLDDT: selection query
- Warn about erroneous symmetry operator matrix (instead of throwing an error)
- Added ``createPluginUI`` to ``mol-plugin-ui``
    - Support ``onBeforeUIRender`` to make sure initial UI works with custom presets and similar features.
- [Breaking] Removed ``createPlugin`` and ``createPluginAsync`` from ``mol-plugin-ui``
    - Please use ``createPluginUI`` instead
- Improve aromatic bonds handling
    - Don't detect aromatic bonds for rings < 5 atoms based on planarity
    - Prefer atoms in aromatic rings as bond reference positions

## [v3.0.0-dev.5] - 2021-12-16

- Fix initial camera reset not triggering for some entries.

## [v3.0.0-dev.4] - 2021-12-14

- Add ``bumpiness`` (per-object and per-group), ``bumpFrequency`` & ``bumpAmplitude`` (per-object) render parameters (#299)
- Change ``label`` representation defaults: Use text border instead of rectangle background
- Add outline color option to renderer
- Fix false positives in Model.isFromPdbArchive
- Add drag and drop support for loading any file, including multiple at once
    - If there are session files (.molx or .molj) among the dropped files, only the first session will be loaded
- Add drag and drop overlay
- Safari 15.1 - 15.3 WebGL 2 support workaround
- [Breaking] Move ``react`` and ``react-dom`` to ``peerDependencies``. This might break some builds.

## [v3.0.0-dev.3] - 2021-12-4

- Fix OBJ and USDZ export

## [v3.0.0-dev.2] - 2021-12-1

- Do not include tests and source maps in NPM package

## [v3.0.0-dev.0] - 2021-11-28

- Add multiple lights support (with color, intensity, and direction parameters)
- [Breaking] Add per-object material rendering properties
    - ``SimpleSettingsParams.lighting.renderStyle`` and ``RendererParams.style`` were removed
- Add substance theme with per-group material rendering properties
- ``StructureComponentManager.Options`` state saving support
- ``ParamDefinition.Group.presets`` support

## [v2.4.1] - 2021-11-28

- Fix: allow atoms in aromatic rings to do hydrogen bonds

## [v2.4.0] - 2021-11-25

- Fix secondary-structure property handling
    - StructureElement.Property was incorrectly resolving type & key
    - StructureSelectionQuery helpers 'helix' & 'beta' were not ensuring property availability
- Re-enable VAO with better workaround (bind null elements buffer before deleting)
- Add ``Representation.geometryVersion`` (increments whenever the geometry of any of its visuals changes)
- Add support for grid-based smoothing of Overpaint and Transparency visual state for surfaces

## [v2.3.9] - 2021-11-20

- Workaround: switch off VAO support for now

## [v2.3.8] - 2021-11-20

- Fix double canvas context creation (in plugin context)
- Fix unused vertex attribute handling (track which are used, disable the rest)
- Workaround for VAO issue in Chrome 96 (can cause WebGL to crash on geometry updates)

## [v2.3.7] - 2021-11-15

- Added ``ViewerOptions.collapseRightPanel``
- Added ``Viewer.loadTrajectory`` to support loading "composed" trajectories (e.g. from gro + xtc)
- Fix: handle parent in Structure.remapModel
- Add ``rounded`` and ``square`` helix profile options to Cartoon representation (in addition to the default ``elliptical``)

## [v2.3.6] - 2021-11-8

- Add additional measurement controls: orientation (box, axes, ellipsoid) & plane (best fit)
- Improve aromatic bond visuals (add ``aromaticScale``, ``aromaticSpacing``, ``aromaticDashCount`` params)
- [Breaking] Change ``adjustCylinderLength`` default to ``false`` (set to true for focus representation)
- Fix marker highlight color overriding select color
- CellPack extension update
    - add binary model support
    - add compartment (including membrane) geometry support
    - add latest mycoplasma model example
- Prefer WebGL1 in Safari 15.1.

## [v2.3.5] - 2021-10-19

- Fix sequence viewer for PDB files with COMPND record and multichain entities.
- Fix index pair bonds order assignment

## [v2.3.4] - 2021-10-12

- Fix pickScale not taken into account in line/point shader
- Add pixel-scale, pick-scale & pick-padding GET params to Viewer app
- Fix selecting bonds not adding their atoms in selection manager
- Add ``preferAtoms`` option to SelectLoci/HighlightLoci behaviors
- Make the implicit atoms of bond visuals pickable
    - Add ``preferAtomPixelPadding`` to Canvas3dInteractionHelper
- Add points & crosses visuals to Line representation
- Add ``pickPadding`` config option (look around in case target pixel is empty)
- Add ``multipleBonds`` param to bond visuals with options: off, symmetric, offset
- Fix ``argparse`` config in servers.

## [v2.3.3] - 2021-10-01

- Fix direct volume shader

## [v2.3.2] - 2021-10-01

- Prefer WebGL1 on iOS devices until WebGL2 support has stabilized.

## [v2.3.1] - 2021-09-28

- Add Charmm saccharide names
- Treat missing occupancy column as occupancy of 1
- Fix line shader not accounting for aspect ratio
- [Breaking] Fix point repr & shader
    - Was unusable with ``wboit``
    - Replaced ``pointFilledCircle`` & ``pointEdgeBleach`` params by ``pointStyle`` (square, circle, fuzzy)
    - Set ``pointSizeAttenuation`` to false by default
    - Set ``sizeTheme`` to ``uniform`` by default
- Add ``markerPriority`` option to Renderer (useful in combination with edges of marking pass)
- Add support support for ``chem_comp_bond`` and ``struct_conn`` categories (fixes ModelServer behavior where these categories should have been present)
- Model and VolumeServer: fix argparse config

## [v2.3.0] - 2021-09-06

- Take include/exclude flags into account when displaying aromatic bonds
- Improve marking performance
    - Avoid unnecessary draw calls/ui updates when marking
    - Check if loci is superset of visual
    - Check if loci overlaps with unit visual
    - Ensure ``Interval`` is used for ranges instead of ``SortedArray``
    - Add uniform marker type
    - Special case for reversing previous mark
- Add optional marking pass
    - Outlines visible and hidden parts of highlighted/selected groups
    - Add highlightStrength/selectStrength renderer params

## [v2.2.3] - 2021-08-25

- Add ``invertCantorPairing`` helper function
- Add ``Mesh`` processing helper ``.smoothEdges``
- Smooth border of molecular-surface with ``includeParent`` enabled
- Hide ``includeParent`` option from gaussian-surface visuals (not particularly useful)
- Improved ``StructureElement.Loci.size`` performance (for marking large cellpack models)
- Fix new ``TransformData`` issues (camera/bounding helper not showing up)
- Improve marking performance (avoid superfluous calls to ``StructureElement.Loci.isWholeStructure``)

## [v2.2.2] - 2021-08-11

- Fix ``TransformData`` issues [#133](https://github.com/molstar/molstar/issues/133)
- Fix ``mol-script`` query compiler const expression recognition.

## [v2.2.1] - 2021-08-02

- Add surrounding atoms (5 Angstrom) structure selection query
- [Breaking] Add maxDistance prop to ``IndexPairBonds``
- Fix coordinateSystem not handled in ``Structure.asParent``
- Add ``dynamicBonds`` to ``Structure`` props (force re-calc on model change)
    - Expose as optional param in root structure transform helper
- Add overpaint support to geometry exporters
- ``InputObserver`` improvements
  - normalize wheel speed across browsers/platforms
  - support Safari gestures (used by ``TrackballControls``)
  - ``PinchInput.fractionDelta`` and use it in ``TrackballControls``

## [v2.2.0] - 2021-07-31

- Add ``tubularHelices`` parameter to Cartoon representation
- Add ``SdfFormat`` and update SDF parser to be able to parse data headers according to spec (hopefully :)) #230
- Fix mononucleotides detected as polymer components (#229)
- Set default outline scale back to 1
- Improved DCD reader cell angle handling (interpret near 0 angles as 90 deg)
- Handle more residue/atom names commonly used in force-fields
- Add USDZ support to ``geo-export`` extension.
- Fix ``includeParent`` support for multi-instance bond visuals.
- Add ``operator`` Loci granularity, selecting everything with the same operator name.
- Prefer ``_label_seq_id`` fields in secondary structure assignment.
- Support new EMDB API (https://www.ebi.ac.uk/emdb/api/entry/map/[EMBD-ID]) for EM volume contour levels.
- ``Canvas3D`` tweaks:
    - Update ``forceDraw`` logic.
    - Ensure the scene is re-rendered when viewport size changes.
    - Support ``noDraw`` mode in ``PluginAnimationLoop``.

## [v2.1.0] - 2021-07-05

- Add parameter for to display aromatic bonds as dashes next to solid cylinder/line.
- Add backbone representation
- Fix outline in orthographic mode and set default scale to 2.

## [v2.0.7] - 2021-06-23

- Add ability to specify ``volumeIndex`` in ``Viewer.loadVolumeFromUrl`` to better support Volume Server inputs.
- Support in-place reordering for trajectory ``Frame.x/y/z`` arrays for better memory efficiency.
- Fixed text CIF encoder edge cases (most notably single whitespace not being escaped).

## [v2.0.6] - 2021-06-01

- Add glTF (GLB) and STL support to ``geo-export`` extension.
- Protein crosslink improvements
    - Change O-S bond distance to allow for NOS bridges (doi:10.1038/s41586-021-03513-3)
    - Added NOS-bridges query & improved disulfide-bridges query
- Fix #178: ``IndexPairBonds`` for non-single residue structures (bug due to atom reordering).
- Add volumetric color smoothing for MolecularSurface and GaussianSurface representations (#173)
- Fix nested 3d grid lookup that caused results being overwritten in non-covalent interactions computation.
- Basic implementation of ``BestDatabaseSequenceMapping`` (parse from CIF, color theme, superposition).
- Add atom id ranges support to Selection UI.

## [v2.0.5] - 2021-04-26

- Ability to pass ``Canvas3DContext`` to ``PluginContext.fromCanvas``.
- Relative frame support for ``Canvas3D`` viewport.
- Fix bug in screenshot copy UI.
- Add ability to select residues from a list of identifiers to the Selection UI.
- Fix SSAO bugs when used with ``Canvas3D`` viewport.
- Support for  full pausing (no draw) rendering: ``Canvas3D.pause(true)``.
- Add ``MeshBuilder.addMesh``.
- Add ``Torus`` primitive.
- Lazy volume loading support.
- [Breaking] ``Viewer.loadVolumeFromUrl`` signature change.
    - ``loadVolumeFromUrl(url, format, isBinary, isovalues, entryId)`` => ``loadVolumeFromUrl({ url, format, isBinary }, isovalues, { entryId, isLazy })``
- Add ``TextureMesh`` support to ``geo-export`` extension.

## [v2.0.4] - 2021-04-20

- [WIP] Mesh export extension
- ``Structure.eachAtomicHierarchyElement`` (#161)
- Fixed reading multi-line values in SDF format
- Fixed Measurements UI labels (#166)

## [v2.0.3] - 2021-04-09

- Add support for ``ColorTheme.palette`` designed for providing gradient-like coloring.
- [Breaking] The ``zip`` function is now asynchronous and expects a ``RuntimeContext``. Also added ``Zip()`` returning a ``Task``.
- [Breaking] Add ``CubeGridFormat`` in ``alpha-orbitals`` extension.

## [v2.0.2] - 2021-03-29

- Add ``Canvas3D.getRenderObjects``.
- [WIP] Animate state interpolating, including model trajectories
- Recognise MSE, SEP, TPO, PTR and PCA as non-standard amino-acids.
- Fix VolumeFromDensityServerCif transform label

## [v2.0.1] - 2021-03-23

- Exclude tsconfig.commonjs.tsbuildinfo from npm bundle

## [v2.0.0] - 2021-03-23

Too many changes to list as this is the start of the changelog... Notably, default exports are now forbidden.<|MERGE_RESOLUTION|>--- conflicted
+++ resolved
@@ -8,12 +8,9 @@
 
 - Do not call `updateFocusRepr` if default `StructureFocusRepresentation` isn't present.
 - Treat "tap" as a click in `InputObserver`
-<<<<<<< HEAD
 - ModelServer ligand queries: fix atom count reported by SDF/MOL/MOL2 export
-=======
 - CCD extension: Make visuals for aromatic bonds configurable
 - Add optional `file?: CifFile` to `MmcifFormat.data`
->>>>>>> c3daa1a1
 
 ## [v3.39.0] - 2023-09-02
 
