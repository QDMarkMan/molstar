# Change Log
All notable changes to this project will be documented in this file, following the suggestions of [Keep a CHANGELOG](http://keepachangelog.com/). This project adheres to [Semantic Versioning](http://semver.org/) for its most widely used - and defacto - public interfaces.

Note that since we don't clearly distinguish between a public and private interfaces there will be changes in non-major versions that are potentially breaking. If we make breaking changes to less used interfaces we will highlight it in here.


## [Unreleased]

- Fix marking pass not working with ``transparentBackground``
- Fix pdbe xray maps url not https
- Fix entity-id color theme broken for non-IHM models
- Improve/fix marking of ``InteractionsInterUnitVisual`` (mark when all contact-feature members are given)
- Add missing "entity-id" and "enity-source" options for carbon coloring to "element-symbol" color theme
- Fix VolumeServer/query CLI
<<<<<<< HEAD
- Emit drag event whenever started within viewport (not only for non-empty loci)
=======
- Support automatic iso-value adjustment for VolumeServer data in ``Viewer.loadVolumeFromUrl``
>>>>>>> b9200533

## [v3.0.0] - 2022-01-23

- Assembly handling tweaks:
    - Do not include suffix for "identity assembly operators"
    - Do not include assembly-related categories to export if the structure was composed from an assembly
    - Special case for ``structAsymMap`` if Mol* asym id operator mapping is present
- Support for opening ZIP files with multiple entries
- Add Model Export extension
- Bugfix: Automatically treat empty string as "non-present" value in BinaryCIF writer.
- Fix coarse model support in entity-id color theme
- Fix marking of carbohydrate visuals (whole chain could get marked instead of single residue)
- Add custom colors to "element-symbol", "molecule-type", "residue-name", and "secondary-structure" themes
- Support/bugfixes for ``atom_site.pdbx_sifts_xref`` categories
- Improve/fix marking of ``InteractionsIntraUnitVisual`` (mark when all contact-feature members are given)

## [v3.0.0-dev.10] - 2022-01-17

- Fix ``getOperatorsForIndex``
- Pass animation info (current frame & count) to state animations
    - Fix camera stutter for "camera spin" animation
- Add formal charge parsing support for MOL/SDF files (thanks @ptourlas)
- [Breaking] Cleaner looking ``MembraneOrientationVisuals`` defaults
- [Breaking] Add rock animation to trackball controls
    - Add ``animate`` to ``TrackballControlsParams``, remove ``spin`` and ``spinSpeed``
    - Add ``animate`` to ``SimpleSettingsParams``, remove ``spin``
- Add "camera rock" state animation
- Add support for custom colors to "molecule-type" theme
- [Breaking] Add style parameter to "illustrative" color theme
    - Defaults to "entity-id" style instead of "chain-id"
- Add "illustrative" representation preset

## [v3.0.0-dev.9] - 2022-01-09

- Add PDBj as a ``pdb-provider`` option
- Move Viewer APP to a separate file to allow use without importing light theme & index.html
- Add symmetry support for mol2 files (only spacegroup setting 1)
- Fix mol2 files element symbol assignment
- Improve bond assignment from ``IndexPairBonds``
    - Add ``key`` field for mapping to source data
    - Fix assignment of bonds with unphysical length
- Fix label/stats of single atom selection in multi-chain units

## [v3.0.0-dev.8] - 2021-12-31

- Add ``PluginFeatureDetection`` and disable WBOIT in Safari 15.
- Add ``disable-wboit`` Viewer GET param
- Add ``prefer-webgl1`` Viewer GET param
- [Breaking] Refactor direct-volume rendering
    - Remove isosurface render-mode (use GPU MC instead)
    - Move coloring into theme (like for other geometries/renderables)
        - Add ``direct`` color type
        - Remove color from transfer-function (now only alpha)
        - Add direct-volume color theme support
        - Add volume-value color theme
- [Breaking] Use size theme in molecular/gaussian surface & label representations
    - This is breaking because it was hardcoded to ``physical`` internally but the repr size theme default was ``uniform`` (now ``physical``)

## [v3.0.0-dev.7] - 2021-12-20

- Reduce number of created programs/shaders
    - Support specifying variants when creating graphics render-items
    - Change double-side shader param from define to uniform
    - Remove dMarkerType shader define (use uMarker as needed)
    - Support to ignore defines depending on the shader variant
    - Combine pickObject/pickInstance/pickGroup shader variants into one
    - Combine markingDepth/markingMask shader variants into one
    - Correctly set shader define flags for overpaint, transparency, substance, clipping
- [Breaking] Add per-object clip rendering properties (variant/objects)
    - ``SimpleSettingsParams.clipping.variant/objects`` and ``RendererParams.clip`` were removed

## [v3.0.0-dev.6] - 2021-12-19

- Enable temporal multi-sampling by default
    - Fix flickering during marking with camera at rest
- Enable ``aromaticBonds`` in structure representations by default
- Add ``PluginConfig.Structure.DefaultRepresentationPreset``
- Add ModelArchive support
    - schema extensions (e.g., AlphaFold uses it for the pLDDT score)
    - ModelArchive option in DownloadStructure action
    - ``model-archive`` GET parameter for Viewer app
    - ``Viewer.loadModelArchive`` method
- Improve support for loading AlphaFold structures
    - Automatic coloring by pLDDT
    - AlphaFold DB option in DownloadStructure action
    - ``afdb`` GET parameter for Viewer app
    - ``Viewer.loadAlphaFoldDb`` method
- Add QualityAssessment extension (using data from ma_qa_metric_local mmcif category)
    - pLDDT & qmean score: coloring, repr presets, molql symbol, loci labels (including avg for mutli-residue selections)
    - pLDDT: selection query
- Warn about erroneous symmetry operator matrix (instead of throwing an error)
- Added ``createPluginUI`` to ``mol-plugin-ui``
    - Support ``onBeforeUIRender`` to make sure initial UI works with custom presets and similar features.
- [Breaking] Removed ``createPlugin`` and ``createPluginAsync`` from ``mol-plugin-ui``
    - Please use ``createPluginUI`` instead
- Improve aromatic bonds handling
    - Don't detect aromatic bonds for rings < 5 atoms based on planarity
    - Prefer atoms in aromatic rings as bond reference positions

## [v3.0.0-dev.5] - 2021-12-16

- Fix initial camera reset not triggering for some entries.

## [v3.0.0-dev.4] - 2021-12-14

- Add ``bumpiness`` (per-object and per-group), ``bumpFrequency`` & ``bumpAmplitude`` (per-object) render parameters (#299)
- Change ``label`` representation defaults: Use text border instead of rectangle background
- Add outline color option to renderer
- Fix false positives in Model.isFromPdbArchive
- Add drag and drop support for loading any file, including multiple at once
    - If there are session files (.molx or .molj) among the dropped files, only the first session will be loaded
- Add drag and drop overlay
- Safari 15.1 - 15.3 WebGL 2 support workaround
- [Breaking] Move ``react`` and ``react-dom`` to ``peerDependencies``. This might break some builds.

## [v3.0.0-dev.3] - 2021-12-4

- Fix OBJ and USDZ export

## [v3.0.0-dev.2] - 2021-12-1

- Do not include tests and source maps in NPM package

## [v3.0.0-dev.0] - 2021-11-28

- Add multiple lights support (with color, intensity, and direction parameters)
- [Breaking] Add per-object material rendering properties
    - ``SimpleSettingsParams.lighting.renderStyle`` and ``RendererParams.style`` were removed
- Add substance theme with per-group material rendering properties
- ``StructureComponentManager.Options`` state saving support
- ``ParamDefinition.Group.presets`` support

## [v2.4.1] - 2021-11-28

- Fix: allow atoms in aromatic rings to do hydrogen bonds

## [v2.4.0] - 2021-11-25

- Fix secondary-structure property handling
    - StructureElement.Property was incorrectly resolving type & key
    - StructureSelectionQuery helpers 'helix' & 'beta' were not ensuring property availability
- Re-enable VAO with better workaround (bind null elements buffer before deleting)
- Add ``Representation.geometryVersion`` (increments whenever the geometry of any of its visuals changes)
- Add support for grid-based smoothing of Overpaint and Transparency visual state for surfaces

## [v2.3.9] - 2021-11-20

- Workaround: switch off VAO support for now

## [v2.3.8] - 2021-11-20

- Fix double canvas context creation (in plugin context)
- Fix unused vertex attribute handling (track which are used, disable the rest)
- Workaround for VAO issue in Chrome 96 (can cause WebGL to crash on geometry updates)

## [v2.3.7] - 2021-11-15

- Added ``ViewerOptions.collapseRightPanel``
- Added ``Viewer.loadTrajectory`` to support loading "composed" trajectories (e.g. from gro + xtc)
- Fix: handle parent in Structure.remapModel
- Add ``rounded`` and ``square`` helix profile options to Cartoon representation (in addition to the default ``elliptical``)

## [v2.3.6] - 2021-11-8

- Add additional measurement controls: orientation (box, axes, ellipsoid) & plane (best fit)
- Improve aromatic bond visuals (add ``aromaticScale``, ``aromaticSpacing``, ``aromaticDashCount`` params)
- [Breaking] Change ``adjustCylinderLength`` default to ``false`` (set to true for focus representation)
- Fix marker highlight color overriding select color
- CellPack extension update
    - add binary model support
    - add compartment (including membrane) geometry support
    - add latest mycoplasma model example
- Prefer WebGL1 in Safari 15.1.

## [v2.3.5] - 2021-10-19

- Fix sequence viewer for PDB files with COMPND record and multichain entities.
- Fix index pair bonds order assignment

## [v2.3.4] - 2021-10-12

- Fix pickScale not taken into account in line/point shader
- Add pixel-scale, pick-scale & pick-padding GET params to Viewer app
- Fix selecting bonds not adding their atoms in selection manager
- Add ``preferAtoms`` option to SelectLoci/HighlightLoci behaviors
- Make the implicit atoms of bond visuals pickable
    - Add ``preferAtomPixelPadding`` to Canvas3dInteractionHelper
- Add points & crosses visuals to Line representation
- Add ``pickPadding`` config option (look around in case target pixel is empty)
- Add ``multipleBonds`` param to bond visuals with options: off, symmetric, offset
- Fix ``argparse`` config in servers.

## [v2.3.3] - 2021-10-01

- Fix direct volume shader

## [v2.3.2] - 2021-10-01

- Prefer WebGL1 on iOS devices until WebGL2 support has stabilized.

## [v2.3.1] - 2021-09-28

- Add Charmm saccharide names
- Treat missing occupancy column as occupancy of 1
- Fix line shader not accounting for aspect ratio
- [Breaking] Fix point repr & shader
    - Was unusable with ``wboit``
    - Replaced ``pointFilledCircle`` & ``pointEdgeBleach`` params by ``pointStyle`` (square, circle, fuzzy)
    - Set ``pointSizeAttenuation`` to false by default
    - Set ``sizeTheme`` to ``uniform`` by default
- Add ``markerPriority`` option to Renderer (useful in combination with edges of marking pass)
- Add support support for ``chem_comp_bond`` and ``struct_conn`` categories (fixes ModelServer behavior where these categories should have been present)
- Model and VolumeServer: fix argparse config

## [v2.3.0] - 2021-09-06

- Take include/exclude flags into account when displaying aromatic bonds
- Improve marking performance
    - Avoid unnecessary draw calls/ui updates when marking
    - Check if loci is superset of visual
    - Check if loci overlaps with unit visual
    - Ensure ``Interval`` is used for ranges instead of ``SortedArray``
    - Add uniform marker type
    - Special case for reversing previous mark
- Add optional marking pass
    - Outlines visible and hidden parts of highlighted/selected groups
    - Add highlightStrength/selectStrength renderer params

## [v2.2.3] - 2021-08-25

- Add ``invertCantorPairing`` helper function
- Add ``Mesh`` processing helper ``.smoothEdges``
- Smooth border of molecular-surface with ``includeParent`` enabled
- Hide ``includeParent`` option from gaussian-surface visuals (not particularly useful)
- Improved ``StructureElement.Loci.size`` performance (for marking large cellpack models)
- Fix new ``TransformData`` issues (camera/bounding helper not showing up)
- Improve marking performance (avoid superfluous calls to ``StructureElement.Loci.isWholeStructure``)

## [v2.2.2] - 2021-08-11

- Fix ``TransformData`` issues [#133](https://github.com/molstar/molstar/issues/133)
- Fix ``mol-script`` query compiler const expression recognition.

## [v2.2.1] - 2021-08-02

- Add surrounding atoms (5 Angstrom) structure selection query
- [Breaking] Add maxDistance prop to ``IndexPairBonds``
- Fix coordinateSystem not handled in ``Structure.asParent``
- Add ``dynamicBonds`` to ``Structure`` props (force re-calc on model change)
    - Expose as optional param in root structure transform helper
- Add overpaint support to geometry exporters
- ``InputObserver`` improvements
  - normalize wheel speed across browsers/platforms
  - support Safari gestures (used by ``TrackballControls``)
  - ``PinchInput.fractionDelta`` and use it in ``TrackballControls``

## [v2.2.0] - 2021-07-31

- Add ``tubularHelices`` parameter to Cartoon representation
- Add ``SdfFormat`` and update SDF parser to be able to parse data headers according to spec (hopefully :)) #230
- Fix mononucleotides detected as polymer components (#229)
- Set default outline scale back to 1
- Improved DCD reader cell angle handling (interpret near 0 angles as 90 deg)
- Handle more residue/atom names commonly used in force-fields
- Add USDZ support to ``geo-export`` extension.
- Fix ``includeParent`` support for multi-instance bond visuals.
- Add ``operator`` Loci granularity, selecting everything with the same operator name.
- Prefer ``_label_seq_id`` fields in secondary structure assignment.
- Support new EMDB API (https://www.ebi.ac.uk/emdb/api/entry/map/[EMBD-ID]) for EM volume contour levels.
- ``Canvas3D`` tweaks:
    - Update ``forceDraw`` logic.
    - Ensure the scene is re-rendered when viewport size changes.
    - Support ``noDraw`` mode in ``PluginAnimationLoop``.

## [v2.1.0] - 2021-07-05

- Add parameter for to display aromatic bonds as dashes next to solid cylinder/line.
- Add backbone representation
- Fix outline in orthographic mode and set default scale to 2.

## [v2.0.7] - 2021-06-23

- Add ability to specify ``volumeIndex`` in ``Viewer.loadVolumeFromUrl`` to better support Volume Server inputs.
- Support in-place reordering for trajectory ``Frame.x/y/z`` arrays for better memory efficiency.
- Fixed text CIF encoder edge cases (most notably single whitespace not being escaped).

## [v2.0.6] - 2021-06-01

- Add glTF (GLB) and STL support to ``geo-export`` extension.
- Protein crosslink improvements
    - Change O-S bond distance to allow for NOS bridges (doi:10.1038/s41586-021-03513-3)
    - Added NOS-bridges query & improved disulfide-bridges query
- Fix #178: ``IndexPairBonds`` for non-single residue structures (bug due to atom reordering).
- Add volumetric color smoothing for MolecularSurface and GaussianSurface representations (#173)
- Fix nested 3d grid lookup that caused results being overwritten in non-covalent interactions computation.
- Basic implementation of ``BestDatabaseSequenceMapping`` (parse from CIF, color theme, superposition).
- Add atom id ranges support to Selection UI.

## [v2.0.5] - 2021-04-26

- Ability to pass ``Canvas3DContext`` to ``PluginContext.fromCanvas``.
- Relative frame support for ``Canvas3D`` viewport.
- Fix bug in screenshot copy UI.
- Add ability to select residues from a list of identifiers to the Selection UI.
- Fix SSAO bugs when used with ``Canvas3D`` viewport.
- Support for  full pausing (no draw) rendering: ``Canvas3D.pause(true)``.
- Add ``MeshBuilder.addMesh``.
- Add ``Torus`` primitive.
- Lazy volume loading support.
- [Breaking] ``Viewer.loadVolumeFromUrl`` signature change.
    - ``loadVolumeFromUrl(url, format, isBinary, isovalues, entryId)`` => ``loadVolumeFromUrl({ url, format, isBinary }, isovalues, { entryId, isLazy })``
- Add ``TextureMesh`` support to ``geo-export`` extension.

## [v2.0.4] - 2021-04-20

- [WIP] Mesh export extension
- ``Structure.eachAtomicHierarchyElement`` (#161)
- Fixed reading multi-line values in SDF format
- Fixed Measurements UI labels (#166)

## [v2.0.3] - 2021-04-09

- Add support for ``ColorTheme.palette`` designed for providing gradient-like coloring.
- [Breaking] The ``zip`` function is now asynchronous and expects a ``RuntimeContext``. Also added ``Zip()`` returning a ``Task``.
- [Breaking] Add ``CubeGridFormat`` in ``alpha-orbitals`` extension.

## [v2.0.2] - 2021-03-29

- Add ``Canvas3D.getRenderObjects``.
- [WIP] Animate state interpolating, including model trajectories
- Recognise MSE, SEP, TPO, PTR and PCA as non-standard amino-acids.
- Fix VolumeFromDensityServerCif transform label

## [v2.0.1] - 2021-03-23

- Exclude tsconfig.commonjs.tsbuildinfo from npm bundle

## [v2.0.0] - 2021-03-23

Too many changes to list as this is the start of the changelog... Notably, default exports are now forbidden.<|MERGE_RESOLUTION|>--- conflicted
+++ resolved
@@ -12,11 +12,8 @@
 - Improve/fix marking of ``InteractionsInterUnitVisual`` (mark when all contact-feature members are given)
 - Add missing "entity-id" and "enity-source" options for carbon coloring to "element-symbol" color theme
 - Fix VolumeServer/query CLI
-<<<<<<< HEAD
+- Support automatic iso-value adjustment for VolumeServer data in ``Viewer.loadVolumeFromUrl``
 - Emit drag event whenever started within viewport (not only for non-empty loci)
-=======
-- Support automatic iso-value adjustment for VolumeServer data in ``Viewer.loadVolumeFromUrl``
->>>>>>> b9200533
 
 ## [v3.0.0] - 2022-01-23
 
