--- conflicted
+++ resolved
@@ -3,7 +3,6 @@
 
 Note that since we don't clearly distinguish between a public and private interfaces there will be changes in non-major versions that are potentially breaking. If we make breaking changes to less used interfaces we will highlight it in here.
 
-<<<<<<< HEAD
 ## [ME]
 
 - Add culling support
@@ -15,14 +14,8 @@
 - Add occlusion culling (only WebGL2)
     - Hi-Z pass
     - Cull based on previous frame's Hi-Z buffer
-- Add `Canvas3DContext` runtime props
-    - pixelScale, pickScale, transparency (blended, wboit, dpoit)
-    - replacing instantiation-time attribs
-
-## [TODO]
-=======
+
 ## [V4-DEV]
->>>>>>> 2c3d1228
 
 - [Breaking] Reduce memory usage of `SymmetryOperator.ArrayMapping`
     - Requires calling methods from instance
