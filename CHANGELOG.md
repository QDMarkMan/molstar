# Change Log
All notable changes to this project will be documented in this file, following the suggestions of [Keep a CHANGELOG](http://keepachangelog.com/). This project adheres to [Semantic Versioning](http://semver.org/) for its most widely used - and defacto - public interfaces.

Note that since we don't clearly distinguish between a public and private interfaces there will be changes in non-major versions that are potentially breaking. If we make breaking changes to less used interfaces we will highlight it in here.


## [Unreleased]

- Excluded common protein caps `NME` and `ACE` from the ligand selection query
- Add screen-space shadow post-processing effect

## [v3.25.1] - 2022-11-20

- Fix edge-case in `Structure.eachUnitPair` with single-element units
- Fix 'auto' structure-quality for coarse models

## [v3.25.0] - 2022-11-16

- Fix handling of gzipped assets (reverts #615)

## [v3.24.0] - 2022-11-13

- Make `PluginContext.initContainer` checkered canvas background optional
<<<<<<< HEAD
- Add `external-volume` theme (coloring of arbitrary geometries by user-selected volume)
=======
- Store URL of downloaded assets to detect zip/gzip based on extension (#615)
- Add optional `operator.key`; can be referenced in `IndexPairBonds`
- Add overpaint/transparency/substance theme strength to representations
- Fix viewport color for transparent background
>>>>>>> 04dc6427

## [v3.23.0] - 2022-10-19

- Add `PluginContext.initContainer/mount/unmount` methods; these should make it easier to reuse a plugin context with both custom and built-in UI
- Add `PluginContext.canvas3dInitialized`
- `createPluginUI` now resolves after the 3d canvas has been initialized
- Change EM Volume Streaming default from `Whole Structure` to `Auto`

## [v3.22.0] - 2022-10-17

- Replace `VolumeIsosurfaceParams.pickingGranularity` param with `Volume.PickingGranuality`

## [v3.21.0] - 2022-10-17

- Add `VolumeIsosurfaceParams.pickingGranularity` param
- Prevent component controls collapsing when option is selected

## [v3.20.0] - 2022-10-16

- [Breaking] Rename the ``model-index`` color theme to ``trajectory-index``
- Add a new ``model-index`` color theme that uniquely colors each loaded model
- Add the new ``model-index`` and ``structure-index`` color themes as an option for the carbon color in the ``element-symbol`` and ``ilustrative`` color themes
- Add ``structure-index`` color theme that uniquely colors each root structure
- Add ``nearest`` method to ``Lookup3D``
- Add mipmap-based blur for skybox backgrounds

## [v3.19.0] - 2022-10-01

- Fix "empty textures" error on empty canvas
- Optimize BinaryCIF integer packing encoder
- Fix dual depth peeling when post-processing is off or when rendering direct-volumes
- Add ``cameraClipping.minNear`` parameter
- Fix black artifacts on specular highlights with transparent background

## [v3.18.0] - 2022-09-17

- Integration of Dual depth peeling - OIT method
- Stereo camera improvements
    - Fix param updates not applied
    - Better param ranges and description
    - Add timer.mark for left/right camera

## [v3.17.0] - 2022-09-11

- [Fix] Clone ``Canvas3DParams`` when creating a ``Canvas3D`` instance to prevent shared state between multiple instances
- Add ``includeResidueTest`` option to ``alignAndSuperposeWithSIFTSMapping``
- Add ``parentDisplay`` param for interactions representation.
- [Experimental] Add support for PyMOL, VMD, and Jmol atom expressions in selection scripts
- Support for ``failIfMajorPerformanceCaveat`` webgl attribute. Add ``PluginConfig.General.AllowMajorPerformanceCaveat`` and ``allow-major-performance-caveat`` Viewer GET param.
- Fix handling of PDB TER records (#549)
- Add support for getting multiple loci from a representation (``.getAllLoci()``)
- Add ``key`` property to intra- and inter-bonds for referencing source data
- Fix click event triggered after move

## [v3.16.0] - 2022-08-25

- Support ``globalColorParams`` and ``globalSymmetryParams`` in common representation params
- Support ``label`` parameter in ``Viewer.loadStructureFromUrl``
- Fix ``ViewportHelpContent`` Mouse Controls section

## [v3.15.0] - 2022-08-23

- Fix wboit in Safari >=15 (add missing depth renderbuffer to wboit pass)
- Add 'Around Camera' option to Volume streaming
- Avoid queuing more than one update in Volume streaming

## [v3.14.0] - 2022-08-20

- Expose inter-bonds compute params in structure
- Improve performance of inter/intra-bonds compute
- Fix defaultAttribs handling in Canvas3DContext.fromCanvas
- Confal pyramids extension improvements
    - Add custom labels to Confal pyramids
    - Improve naming of some internal types in Confal pyramids extension coordinate
    - Add example mmCIF file with categories necessary to display Confal pyramids
    - Change the lookup logic of NtC steps from residues
- Add support for download of gzipped files
- Don't filter IndexPairBonds by element-based rules in MOL/SDF and MOL2 (without symmetry) models
- Fix Glycam Saccharide Names used by default
- Fix GPU surfaces rendering in Safari with WebGL2
- Add ``fov`` (Field of View) Canvas3D parameter
- Add ``sceneRadiusFactor`` Canvas3D parameter
- Add background pass (skybox, image, horizontal/radial gradient)
    - Set simple-settings presets via ``PluginConfig.Background.Styles``
    - Example presets in new backgrounds extension
    - Load skybox/image from URL or File (saved in session)
    - Opacity, saturation, lightness controls for skybox/image
    - Coverage (viewport or canvas) controls for image/gradient
- [Breaking] ``AssetManager`` needs to be passed to various graphics related classes
- Fix SSAO renderable initialization
- Reduce number of webgl state changes
    - Add ``viewport`` and ``scissor`` to state object
    - Add ``hasOpaque`` to scene object
- Handle edge cases where some renderables would not get (correctly) rendered
    - Fix text background rendering for opaque text
    - Fix helper scenes not shown when rendering directly to draw target
- Fix ``CustomElementProperty`` coloring not working

## [v3.13.0] - 2022-07-24

- Fix: only update camera state if manualReset is off (#494)
- Improve handling principal axes of points in a plane
- Add 'material' annotation support for textures
- More effort to avoid using ``flat`` qualifier in shaders: add ``dVaryingGroup``
- Enable ``immediateUpdate`` for iso level in isosurface and volume streaming controls
- Add support to download CCD from configurable URL

## [v3.12.1] - 2022-07-20

- Fix plugin behavior dispose logic to correctly unsubscribe observables.

## [v3.12.0] - 2022-07-17

- Add ``colorMarker`` option to Renderer. This disables the highlight and select marker at a shader level for faster rendering of large scenes in some cases.
- Bind shared textures only once per pass, not for each render item
- Fix missing 'material' annotation for some uniforms, causing unnecessary uniform updates
- Remove use of ``isnan`` in impostor shaders, not needed and causing slowdown
- Avoid using ``flat`` qualifier in shaders, causing slowdown
- Improve CellPack's ``adjustStyle`` option (disable ``colorMarker``, set component options, enable marking w/o ghost)
- Scan all entities when looking for ``struct_conn`` entries (fixes issue when the same ``label_asym_id`` is used in more than one entity)

## [v3.11.0] - 2022-07-04

- Add ``instanceGranularity`` option for marker, transparency, clipping, overpaint, substance data to save memory
- CellPack extension tweaks
    - Use instancing to create DNA/RNA curves to save memory
    - Enable ``instanceGranularity`` by default
    - Add ``adjustStyle`` option to LoadCellPackModel action (stylized, no multi-sample, no far clipping, chain picking)
- Structure Superposition now respects pivot's coordinate system

## [v3.10.2] - 2022-06-26

- Fix superfluous shader varying
- Improve use of gl_VertexID when possible

## [v3.10.1] - 2022-06-26

- Fix groupCount when updating TextureMesh-based visuals

## [v3.10.0] - 2022-06-24

- Add support for Glycam saccharide names
- Add ``PluginConfig.Viewport.ShowTrajectoryControls`` config option

## [v3.9.1] - 2022-06-19

- Fix missing ``super.componentWillUnmount()`` calls (@simeonborko)
- Fix missing ``uGroupCount`` update for visuals
- Fix missing aromatic bond display

## [v3.9.0] - 2022-05-30

- Improve picking by using drawbuffers (when available) to reduce number of drawcalls
- GPU timing support
    - Add ``timing-mode`` Viewer GET param
    - Add support for webgl timer queries
    - Add timer marks around GPU render & compute operations
- Volume Server CIF: Add check that a data block contains volume data before parsing
- Fix ``Scene.clear`` not clearing primitives & volumes arrays (@JonStargaryen)
- Fix rendering volumes when wboit is switched off and postprocessing is enabled

## [v3.8.2] - 2022-05-22

- Fix ``Scene.opacityAverage`` not taking xray shaded into account

## [v3.8.1] - 2022-05-14

- Fix issues with marking camera/handle helper (#433)
- Fix issues with array uniforms when running with headless-gl
- Fix Polymer Chain Instance coloring
- Improve performance of scene marker/opacity average calculation

## [v3.8.0] - 2022-04-30

- Add support for outlines around transparent objects
- Improve per-group transparency when wboit is switched off
- Improve ``ColorTheme`` typing with ``ColorType`` generic.
    - Defaults to ``ColorTypeLocation``
    - Set when using ``ColorTypeDirect`` or ``ColorTypeGrid``
- Fix case handling of ``struct_conf`` mmCIF enumeration field (#425)
- Fix ``allowTransparentBackfaces`` for per-group transparency
- Fix ``FormatRegistry.isApplicable`` returning true for unregistered formats
- Fix: handle building of ``GridLookup3D`` with zero cell size
- Fix ``ignoreLight`` for direct-volume rendering with webgl1
- Fix (non-black) outlines when using transparent background

## [v3.7.0] - 2022-04-13

- Fix ``xrayShaded`` for texture-mesh geometries
- [Breaking] Change ``allowTransparentBackfaces`` to ``transparentBackfaces`` with options ``off``, ``on``, ``opaque``. This was only added in 3.6.0, so allowing a breaking change here.
    - ``off``: don't show (default)
    - ``on``: show with transparency
    - ``opaque``: show fully opaque
- Add option to disable file drop overlay.

## [v3.6.2] - 2022-04-05

- ModelServer ligand queries: fixes for alternate locations, additional atoms & UNL ligand
- React 18 friendly ``useBehavior`` hook.

## [v3.6.1] - 2022-04-03

- Fix React18 related UI regressions.

## [v3.6.0] - 2022-04-03

- Check that model and coordinates have same element count when creating a trajectory
- Fix aromatic rings assignment: do not mix flags and planarity test
- Improve bonds assignment of coarse grained models: check for IndexPairBonds and exhaustive StructConn
- Fix unit mapping in bondedAtomicPairs MolScript query
- Improve pdb parsing: handle non unique atom and chain names (fixes #156)
- Fix volume streaming for entries with multiple contour lists
- Add ``allowTransparentBackfaces`` parameter to support double-sided rendering of transparent geometries
- Fix handling of case insensitive mmCIF enumeration fields (including entity.type)
- Fix ``disable-wboit`` Viewer GET param
- Add support for React 18.
    - Used by importing ``createPluginUI`` from ``mol-plugin-ui/react18``;
    - In Mol* 4.0, React 18 will become the default option.

## [v3.5.0] - 2022-03-25

- Fix issues with bounding-sphere & color-smoothing (mostly for small geometries)
- Support BCIF => CIF conversion in ``cif2bcif`` CLI tool

## [v3.4.0] - 2022-03-13

- Fix handling of mmcif with empty ``label_*`` fields
- Improve saccharide detection (compare against list from CCD)
- Fix legend label of hydrophobicity color theme
- Add ``LoadTrajectory`` action
- Add ``CustomImportControls`` to left panel
- Add Zenodo import extension (load structures, trajectories, volumes, and zip files)
- Fix loading of some compressed files within sessions
- Fix wrong element assignment for atoms with Charmm ion names
- Fix handling of empty symmetry cell data
- Add support for ``trr`` and ``nctraj`` coordinates files
- Add support for ``prmtop`` and ``top`` topology files

## [v3.3.1] - 2022-02-27

- Fix issue with unit boundary reuse (do at visual level instead)
- Add option to ignore ions for inter-unit bond computation

## [v3.3.0] - 2022-02-27

- Fix parsing contour-level from emdb v3 header files
- Fix invalid CSS (#376)
- Fix "texture not renderable" & "texture not bound" warnings (#319)
- Fix visual for bonds between two aromatic rings
- Fix visual for delocalized bonds (parsed from mmcif and mol2)
- Fix ring computation algorithm
- Add ``UnitResonance`` property with info about delocalized triplets
- Resolve marking in main renderer loop to improve overall performance
- Use ``throttleTime`` instead of ``debounceTime`` in sequence viewer for better responsiveness
- Change line geometry default ``scaleFactor`` to 2 (3 is too big after fixing line rendering)
- Trajectory animation performance improvements
    - Reuse ``Model.CoarseGrained`` for coordinate trajectories
    - Avoid calculating ``InterUnitBonds`` when ``Structure.parent`` ones are empty
    - Reuse unit boundary if sphere has not changed too much
    - Don't show 'inter-bond' and 'element-cross' visuals in line representations of polymerAndLigand preset
- Fix additional mononucleotides detected as polymer components
- Fix and improve ``canRemap`` handling in ``IntraUnitBonds``
- Reuse occlusion for secondary passes during multi-sampling
- Check if marking passes are needed before doing them
- Add ``resolutionScale`` parameter to allow trading quality of occlusion for performance

## [v3.2.0] - 2022-02-17

- Rename "best database mapping" to "SIFTS Mapping"
- Add schema and export support for ``atom_site.pdbx_sifts_xref_*`` fields
- Add schema export support for ``atom_site.pdbx_label_index`` field
- Add `traceOnly` parameter to chain/UniProt-based structure alignment
- Store ``IndexPairBonds`` as a dynamic property.

## [v3.1.0] - 2022-02-06

- Fix ``xrayShaded`` & ``ignoreLight`` params not working at the same time
- Add ``ignoreLight`` to component params
- Tweaks for cleaner default representation style
    - Cartoon: use ``nucleotide-ring`` instead of ``nucleotide-block``
    - Focus: use ``xrayShaded`` instead of opacity; adjust target size; don't show non-covalent interactions twice
- Fix representation preset side effects (changing post-processing parameters, see #363)
- Add Quick Styles panel (default, illustrative, stylized)
- Fix exported structure missing secondary-structure categories (#364)
- Fix volume streaming error message: distinguish between missing data and server error (#364)

## [v3.0.2] - 2022-01-30

- Fix color smoothing of elongated structures (by fixing ``Sphere.expand`` for spheres with highly directional extrema)
- Fix entity label not displayed when multiple instances of the same entity are highlighted
- Fix empty elements created in ``StructureElement.Loci.extendToAllInstances``
- Measurement options tweaks (allow larger ``textSize``; make ``customText`` essential)
- Fix visual visibility sync edge case when changing state snapshots

## [v3.0.1] - 2022-01-27

- Fix marking pass not working with ``transparentBackground``
- Fix pdbe xray maps url not https
- Fix entity-id color theme broken for non-IHM models
- Improve/fix marking of ``InteractionsInterUnitVisual`` (mark when all contact-feature members are given)
- Add missing "entity-id" and "enity-source" options for carbon coloring to "element-symbol" color theme
- Fix VolumeServer/query CLI
- Support automatic iso-value adjustment for VolumeServer data in ``Viewer.loadVolumeFromUrl``
- Emit drag event whenever started within viewport (not only for non-empty loci)

## [v3.0.0] - 2022-01-23

- Assembly handling tweaks:
    - Do not include suffix for "identity assembly operators"
    - Do not include assembly-related categories to export if the structure was composed from an assembly
    - Special case for ``structAsymMap`` if Mol* asym id operator mapping is present
- Support for opening ZIP files with multiple entries
- Add Model Export extension
- Bugfix: Automatically treat empty string as "non-present" value in BinaryCIF writer.
- Fix coarse model support in entity-id color theme
- Fix marking of carbohydrate visuals (whole chain could get marked instead of single residue)
- Add custom colors to "element-symbol", "molecule-type", "residue-name", and "secondary-structure" themes
- Support/bugfixes for ``atom_site.pdbx_sifts_xref`` categories
- Improve/fix marking of ``InteractionsIntraUnitVisual`` (mark when all contact-feature members are given)

## [v3.0.0-dev.10] - 2022-01-17

- Fix ``getOperatorsForIndex``
- Pass animation info (current frame & count) to state animations
    - Fix camera stutter for "camera spin" animation
- Add formal charge parsing support for MOL/SDF files (thanks @ptourlas)
- [Breaking] Cleaner looking ``MembraneOrientationVisuals`` defaults
- [Breaking] Add rock animation to trackball controls
    - Add ``animate`` to ``TrackballControlsParams``, remove ``spin`` and ``spinSpeed``
    - Add ``animate`` to ``SimpleSettingsParams``, remove ``spin``
- Add "camera rock" state animation
- Add support for custom colors to "molecule-type" theme
- [Breaking] Add style parameter to "illustrative" color theme
    - Defaults to "entity-id" style instead of "chain-id"
- Add "illustrative" representation preset

## [v3.0.0-dev.9] - 2022-01-09

- Add PDBj as a ``pdb-provider`` option
- Move Viewer APP to a separate file to allow use without importing light theme & index.html
- Add symmetry support for mol2 files (only spacegroup setting 1)
- Fix mol2 files element symbol assignment
- Improve bond assignment from ``IndexPairBonds``
    - Add ``key`` field for mapping to source data
    - Fix assignment of bonds with unphysical length
- Fix label/stats of single atom selection in multi-chain units

## [v3.0.0-dev.8] - 2021-12-31

- Add ``PluginFeatureDetection`` and disable WBOIT in Safari 15.
- Add ``disable-wboit`` Viewer GET param
- Add ``prefer-webgl1`` Viewer GET param
- [Breaking] Refactor direct-volume rendering
    - Remove isosurface render-mode (use GPU MC instead)
    - Move coloring into theme (like for other geometries/renderables)
        - Add ``direct`` color type
        - Remove color from transfer-function (now only alpha)
        - Add direct-volume color theme support
        - Add volume-value color theme
- [Breaking] Use size theme in molecular/gaussian surface & label representations
    - This is breaking because it was hardcoded to ``physical`` internally but the repr size theme default was ``uniform`` (now ``physical``)

## [v3.0.0-dev.7] - 2021-12-20

- Reduce number of created programs/shaders
    - Support specifying variants when creating graphics render-items
    - Change double-side shader param from define to uniform
    - Remove dMarkerType shader define (use uMarker as needed)
    - Support to ignore defines depending on the shader variant
    - Combine pickObject/pickInstance/pickGroup shader variants into one
    - Combine markingDepth/markingMask shader variants into one
    - Correctly set shader define flags for overpaint, transparency, substance, clipping
- [Breaking] Add per-object clip rendering properties (variant/objects)
    - ``SimpleSettingsParams.clipping.variant/objects`` and ``RendererParams.clip`` were removed

## [v3.0.0-dev.6] - 2021-12-19

- Enable temporal multi-sampling by default
    - Fix flickering during marking with camera at rest
- Enable ``aromaticBonds`` in structure representations by default
- Add ``PluginConfig.Structure.DefaultRepresentationPreset``
- Add ModelArchive support
    - schema extensions (e.g., AlphaFold uses it for the pLDDT score)
    - ModelArchive option in DownloadStructure action
    - ``model-archive`` GET parameter for Viewer app
    - ``Viewer.loadModelArchive`` method
- Improve support for loading AlphaFold structures
    - Automatic coloring by pLDDT
    - AlphaFold DB option in DownloadStructure action
    - ``afdb`` GET parameter for Viewer app
    - ``Viewer.loadAlphaFoldDb`` method
- Add QualityAssessment extension (using data from ma_qa_metric_local mmcif category)
    - pLDDT & qmean score: coloring, repr presets, molql symbol, loci labels (including avg for mutli-residue selections)
    - pLDDT: selection query
- Warn about erroneous symmetry operator matrix (instead of throwing an error)
- Added ``createPluginUI`` to ``mol-plugin-ui``
    - Support ``onBeforeUIRender`` to make sure initial UI works with custom presets and similar features.
- [Breaking] Removed ``createPlugin`` and ``createPluginAsync`` from ``mol-plugin-ui``
    - Please use ``createPluginUI`` instead
- Improve aromatic bonds handling
    - Don't detect aromatic bonds for rings < 5 atoms based on planarity
    - Prefer atoms in aromatic rings as bond reference positions

## [v3.0.0-dev.5] - 2021-12-16

- Fix initial camera reset not triggering for some entries.

## [v3.0.0-dev.4] - 2021-12-14

- Add ``bumpiness`` (per-object and per-group), ``bumpFrequency`` & ``bumpAmplitude`` (per-object) render parameters (#299)
- Change ``label`` representation defaults: Use text border instead of rectangle background
- Add outline color option to renderer
- Fix false positives in Model.isFromPdbArchive
- Add drag and drop support for loading any file, including multiple at once
    - If there are session files (.molx or .molj) among the dropped files, only the first session will be loaded
- Add drag and drop overlay
- Safari 15.1 - 15.3 WebGL 2 support workaround
- [Breaking] Move ``react`` and ``react-dom`` to ``peerDependencies``. This might break some builds.

## [v3.0.0-dev.3] - 2021-12-4

- Fix OBJ and USDZ export

## [v3.0.0-dev.2] - 2021-12-1

- Do not include tests and source maps in NPM package

## [v3.0.0-dev.0] - 2021-11-28

- Add multiple lights support (with color, intensity, and direction parameters)
- [Breaking] Add per-object material rendering properties
    - ``SimpleSettingsParams.lighting.renderStyle`` and ``RendererParams.style`` were removed
- Add substance theme with per-group material rendering properties
- ``StructureComponentManager.Options`` state saving support
- ``ParamDefinition.Group.presets`` support

## [v2.4.1] - 2021-11-28

- Fix: allow atoms in aromatic rings to do hydrogen bonds

## [v2.4.0] - 2021-11-25

- Fix secondary-structure property handling
    - StructureElement.Property was incorrectly resolving type & key
    - StructureSelectionQuery helpers 'helix' & 'beta' were not ensuring property availability
- Re-enable VAO with better workaround (bind null elements buffer before deleting)
- Add ``Representation.geometryVersion`` (increments whenever the geometry of any of its visuals changes)
- Add support for grid-based smoothing of Overpaint and Transparency visual state for surfaces

## [v2.3.9] - 2021-11-20

- Workaround: switch off VAO support for now

## [v2.3.8] - 2021-11-20

- Fix double canvas context creation (in plugin context)
- Fix unused vertex attribute handling (track which are used, disable the rest)
- Workaround for VAO issue in Chrome 96 (can cause WebGL to crash on geometry updates)

## [v2.3.7] - 2021-11-15

- Added ``ViewerOptions.collapseRightPanel``
- Added ``Viewer.loadTrajectory`` to support loading "composed" trajectories (e.g. from gro + xtc)
- Fix: handle parent in Structure.remapModel
- Add ``rounded`` and ``square`` helix profile options to Cartoon representation (in addition to the default ``elliptical``)

## [v2.3.6] - 2021-11-8

- Add additional measurement controls: orientation (box, axes, ellipsoid) & plane (best fit)
- Improve aromatic bond visuals (add ``aromaticScale``, ``aromaticSpacing``, ``aromaticDashCount`` params)
- [Breaking] Change ``adjustCylinderLength`` default to ``false`` (set to true for focus representation)
- Fix marker highlight color overriding select color
- CellPack extension update
    - add binary model support
    - add compartment (including membrane) geometry support
    - add latest mycoplasma model example
- Prefer WebGL1 in Safari 15.1.

## [v2.3.5] - 2021-10-19

- Fix sequence viewer for PDB files with COMPND record and multichain entities.
- Fix index pair bonds order assignment

## [v2.3.4] - 2021-10-12

- Fix pickScale not taken into account in line/point shader
- Add pixel-scale, pick-scale & pick-padding GET params to Viewer app
- Fix selecting bonds not adding their atoms in selection manager
- Add ``preferAtoms`` option to SelectLoci/HighlightLoci behaviors
- Make the implicit atoms of bond visuals pickable
    - Add ``preferAtomPixelPadding`` to Canvas3dInteractionHelper
- Add points & crosses visuals to Line representation
- Add ``pickPadding`` config option (look around in case target pixel is empty)
- Add ``multipleBonds`` param to bond visuals with options: off, symmetric, offset
- Fix ``argparse`` config in servers.

## [v2.3.3] - 2021-10-01

- Fix direct volume shader

## [v2.3.2] - 2021-10-01

- Prefer WebGL1 on iOS devices until WebGL2 support has stabilized.

## [v2.3.1] - 2021-09-28

- Add Charmm saccharide names
- Treat missing occupancy column as occupancy of 1
- Fix line shader not accounting for aspect ratio
- [Breaking] Fix point repr & shader
    - Was unusable with ``wboit``
    - Replaced ``pointFilledCircle`` & ``pointEdgeBleach`` params by ``pointStyle`` (square, circle, fuzzy)
    - Set ``pointSizeAttenuation`` to false by default
    - Set ``sizeTheme`` to ``uniform`` by default
- Add ``markerPriority`` option to Renderer (useful in combination with edges of marking pass)
- Add support support for ``chem_comp_bond`` and ``struct_conn`` categories (fixes ModelServer behavior where these categories should have been present)
- Model and VolumeServer: fix argparse config

## [v2.3.0] - 2021-09-06

- Take include/exclude flags into account when displaying aromatic bonds
- Improve marking performance
    - Avoid unnecessary draw calls/ui updates when marking
    - Check if loci is superset of visual
    - Check if loci overlaps with unit visual
    - Ensure ``Interval`` is used for ranges instead of ``SortedArray``
    - Add uniform marker type
    - Special case for reversing previous mark
- Add optional marking pass
    - Outlines visible and hidden parts of highlighted/selected groups
    - Add highlightStrength/selectStrength renderer params

## [v2.2.3] - 2021-08-25

- Add ``invertCantorPairing`` helper function
- Add ``Mesh`` processing helper ``.smoothEdges``
- Smooth border of molecular-surface with ``includeParent`` enabled
- Hide ``includeParent`` option from gaussian-surface visuals (not particularly useful)
- Improved ``StructureElement.Loci.size`` performance (for marking large cellpack models)
- Fix new ``TransformData`` issues (camera/bounding helper not showing up)
- Improve marking performance (avoid superfluous calls to ``StructureElement.Loci.isWholeStructure``)

## [v2.2.2] - 2021-08-11

- Fix ``TransformData`` issues [#133](https://github.com/molstar/molstar/issues/133)
- Fix ``mol-script`` query compiler const expression recognition.

## [v2.2.1] - 2021-08-02

- Add surrounding atoms (5 Angstrom) structure selection query
- [Breaking] Add maxDistance prop to ``IndexPairBonds``
- Fix coordinateSystem not handled in ``Structure.asParent``
- Add ``dynamicBonds`` to ``Structure`` props (force re-calc on model change)
    - Expose as optional param in root structure transform helper
- Add overpaint support to geometry exporters
- ``InputObserver`` improvements
  - normalize wheel speed across browsers/platforms
  - support Safari gestures (used by ``TrackballControls``)
  - ``PinchInput.fractionDelta`` and use it in ``TrackballControls``

## [v2.2.0] - 2021-07-31

- Add ``tubularHelices`` parameter to Cartoon representation
- Add ``SdfFormat`` and update SDF parser to be able to parse data headers according to spec (hopefully :)) #230
- Fix mononucleotides detected as polymer components (#229)
- Set default outline scale back to 1
- Improved DCD reader cell angle handling (interpret near 0 angles as 90 deg)
- Handle more residue/atom names commonly used in force-fields
- Add USDZ support to ``geo-export`` extension.
- Fix ``includeParent`` support for multi-instance bond visuals.
- Add ``operator`` Loci granularity, selecting everything with the same operator name.
- Prefer ``_label_seq_id`` fields in secondary structure assignment.
- Support new EMDB API (https://www.ebi.ac.uk/emdb/api/entry/map/[EMBD-ID]) for EM volume contour levels.
- ``Canvas3D`` tweaks:
    - Update ``forceDraw`` logic.
    - Ensure the scene is re-rendered when viewport size changes.
    - Support ``noDraw`` mode in ``PluginAnimationLoop``.

## [v2.1.0] - 2021-07-05

- Add parameter for to display aromatic bonds as dashes next to solid cylinder/line.
- Add backbone representation
- Fix outline in orthographic mode and set default scale to 2.

## [v2.0.7] - 2021-06-23

- Add ability to specify ``volumeIndex`` in ``Viewer.loadVolumeFromUrl`` to better support Volume Server inputs.
- Support in-place reordering for trajectory ``Frame.x/y/z`` arrays for better memory efficiency.
- Fixed text CIF encoder edge cases (most notably single whitespace not being escaped).

## [v2.0.6] - 2021-06-01

- Add glTF (GLB) and STL support to ``geo-export`` extension.
- Protein crosslink improvements
    - Change O-S bond distance to allow for NOS bridges (doi:10.1038/s41586-021-03513-3)
    - Added NOS-bridges query & improved disulfide-bridges query
- Fix #178: ``IndexPairBonds`` for non-single residue structures (bug due to atom reordering).
- Add volumetric color smoothing for MolecularSurface and GaussianSurface representations (#173)
- Fix nested 3d grid lookup that caused results being overwritten in non-covalent interactions computation.
- Basic implementation of ``BestDatabaseSequenceMapping`` (parse from CIF, color theme, superposition).
- Add atom id ranges support to Selection UI.

## [v2.0.5] - 2021-04-26

- Ability to pass ``Canvas3DContext`` to ``PluginContext.fromCanvas``.
- Relative frame support for ``Canvas3D`` viewport.
- Fix bug in screenshot copy UI.
- Add ability to select residues from a list of identifiers to the Selection UI.
- Fix SSAO bugs when used with ``Canvas3D`` viewport.
- Support for  full pausing (no draw) rendering: ``Canvas3D.pause(true)``.
- Add ``MeshBuilder.addMesh``.
- Add ``Torus`` primitive.
- Lazy volume loading support.
- [Breaking] ``Viewer.loadVolumeFromUrl`` signature change.
    - ``loadVolumeFromUrl(url, format, isBinary, isovalues, entryId)`` => ``loadVolumeFromUrl({ url, format, isBinary }, isovalues, { entryId, isLazy })``
- Add ``TextureMesh`` support to ``geo-export`` extension.

## [v2.0.4] - 2021-04-20

- [WIP] Mesh export extension
- ``Structure.eachAtomicHierarchyElement`` (#161)
- Fixed reading multi-line values in SDF format
- Fixed Measurements UI labels (#166)

## [v2.0.3] - 2021-04-09

- Add support for ``ColorTheme.palette`` designed for providing gradient-like coloring.
- [Breaking] The ``zip`` function is now asynchronous and expects a ``RuntimeContext``. Also added ``Zip()`` returning a ``Task``.
- [Breaking] Add ``CubeGridFormat`` in ``alpha-orbitals`` extension.

## [v2.0.2] - 2021-03-29

- Add ``Canvas3D.getRenderObjects``.
- [WIP] Animate state interpolating, including model trajectories
- Recognise MSE, SEP, TPO, PTR and PCA as non-standard amino-acids.
- Fix VolumeFromDensityServerCif transform label

## [v2.0.1] - 2021-03-23

- Exclude tsconfig.commonjs.tsbuildinfo from npm bundle

## [v2.0.0] - 2021-03-23

Too many changes to list as this is the start of the changelog... Notably, default exports are now forbidden.<|MERGE_RESOLUTION|>--- conflicted
+++ resolved
@@ -8,6 +8,7 @@
 
 - Excluded common protein caps `NME` and `ACE` from the ligand selection query
 - Add screen-space shadow post-processing effect
+- Add `external-volume` theme (coloring of arbitrary geometries by user-selected volume)
 
 ## [v3.25.1] - 2022-11-20
 
@@ -21,14 +22,10 @@
 ## [v3.24.0] - 2022-11-13
 
 - Make `PluginContext.initContainer` checkered canvas background optional
-<<<<<<< HEAD
-- Add `external-volume` theme (coloring of arbitrary geometries by user-selected volume)
-=======
 - Store URL of downloaded assets to detect zip/gzip based on extension (#615)
 - Add optional `operator.key`; can be referenced in `IndexPairBonds`
 - Add overpaint/transparency/substance theme strength to representations
 - Fix viewport color for transparent background
->>>>>>> 04dc6427
 
 ## [v3.23.0] - 2022-10-19
 
