--- conflicted
+++ resolved
@@ -7,12 +7,9 @@
 
 - Fix missing Sequence UI update on state object removal (#1219)
 - Improved prmtop format support (CTITLE, %COMMENT)
-<<<<<<< HEAD
 - Avoid calculating bonds for water units when `ignoreHydrogens` is on
 - Add `Water` trait to `Unit`
-=======
 - Improve entity-id coloring for structures with multiple models from the same source (#1221)
->>>>>>> 387e87bf
 
 ## [v4.5.0] - 2024-07-28
 
