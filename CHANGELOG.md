# Change Log
All notable changes to this project will be documented in this file, following the suggestions of [Keep a CHANGELOG](http://keepachangelog.com/). This project adheres to [Semantic Versioning](http://semver.org/) for its most widely used - and defacto - public interfaces.

Note that since we don't clearly distinguish between a public and private interfaces there will be changes in non-major versions that are potentially breaking. If we make breaking changes to less used interfaces we will highlight it in here.

## [Unreleased]

<<<<<<< HEAD
- Add transparent ssao support
=======
## [v4.7.1] - 2024-09-30

- Improve `resolutionMode` (#1279)
    - Add `auto` that picks `scaled` for mobile devices and `native` elsewhere
    - Add `resolution-mode` Viewer GET param
    - Add `PluginConfig.General.ResolutionMode` config item

## [v4.7.0] - 2024-09-29

>>>>>>> c34aaf7c
- Add illumination mode
    - Path-traced SSGI
    - Automatic thickness (estimate)
        - Base thickness as max(backface depth) - min(frontface depth)
        - Per object density factor to adjust thickness
    - Progressively trace samples to keep viewport interactive
    - Toggle on/off by pressing "G"
    - `illumination` Viewer GET param
- Enables dXrayShaded define when rendering depth
- Fix handling of PDB files that have chains with same id separated by TER record (#1245)
- Sequence Panel: Improve visuals of unmodeled sequence positions (#1248)
- Fix no-compression xtc parser (#1258)
- Mol2 Reader: Fix mol2 status_bit read error (#1251)
- Fix shadows with multiple lights
- Fix impostor sphere interior normal when using orthographic projection
- Add `resolutionMode` parameter to `Canvas3DContext`
    - `scaled`, divides by `devicePixelRatio`
    - `native`, no changes
- Add `CustomProperty.Context.errorContext` to support reporting errors during loading of custom properties (#1254)
    - Use in MolViewSpec extension
- Mesoscale Explorer: fix color & style issues
- Remove use of deprecated SASS explicit color functions
- Allow "Components" section to display nested components created by "Apply Action > Selection".

## [v4.6.0] - 2024-08-28

- Add round-caps option on tubular alpha helices
- Fix missing Sequence UI update on state object removal (#1219)
- Improved prmtop format support (CTITLE, %COMMENT)
- Avoid calculating bonds for water units when `ignoreHydrogens` is on
- Add `Water` trait to `Unit`
- Improve entity-id coloring for structures with multiple models from the same source (#1221)
- Wrap screenshot & image generation in a `Task`
- AlphaFold DB: Add BinaryCIF support when fetching data
- PDB-Dev: Add support for 4-character PDB IDs (e.g., 8ZZC)
- Fix polymer-gap visual coloring with cartoon theme
- Add formal-charge color theme (#328)
- Add more coloring options to cartoon theme
- Use `CompressionStream` Browser API when available
- Add `pdbx_structure_determination_methodology` mmcif field and `Model` helpers
- Fix cartoon representation not updated when secondary structure changes
- Add Zhang-Skolnick secondary-structure assignment method which handles coarse-grained models (#49)
- Calculate bonds for coarse-grained models
- VolumeServer: Add `health-check` endpoint + `healthCheckPath` config prop to report service health
- ModelServer: Add `health-check` endpoint + `healthCheckPath` config prop to report service health

## [v4.5.0] - 2024-07-28

- Separated postprocessing passes
- Take into account explicit hydrogens when computing hydrogen bonds
- Fix DoF with pixel ratios =! 1
- Fix DoF missing transparent depth
- Fix trackball pinch zoom and add pan
- Fix aromatic link rendering when `adjustCylinderLength` is true
- Change trackball animate spin speed unit to radians per second
- Fix `mol-plugin-ui/skin/base/components/misc.scss` syntax to be in line with latest Sass syntax
- Handle missing theme updates
    - Fix trajectory-index color-theme not always updated (#896)
    - Fix bond cylinders not updated on size-theme change with `adjustCylinderLength` enabled (#1215)
- Use `OES_texture_float_linear` for SSAO when available

## [v4.4.1] - 2024-06-30

- Clean `solidInterior` transparent cylinders
- Create a transformer to deflate compressed data
- Adjust Quick Styles panel button labels
- Improve camera interpolation code (interpolate camera rotation instead of just position)
- Mesoscale Explorer
    - Add `illustrative` coloring option
    - Press 'C' to toggle between center and zoom & center on click
    - Add entities selection description
    - Clicking a leaf node in the right panel tree will center each instance in turn
    - Add measurement controls to right panel
    - Mouse left click on label with snapshot key will load snapshot
    - Mouse hover over label with protein name highlight entities with the same name
    - Custom ViewportSnapshotDescription with custom MarkdowAnchor
        - \# other snapshots with a given key \[...](#key)
        - i highlight a protein with a given NAME \[...](iNAME)
        - g highlight a group with a given group type and group name \[...](ggrouptype.groupname)
        - h URLs with a given link \[...](http...)
    - Snapshot description panel window size and text can be resized and hidden with new icons
    - Add styles controls to right panel
    - Add viewport settings to left panel
    - Add app info component to left panel with interactive tour and doc link
- Fixes SSAO edge artifacts (#1122)
    - Add `reuseOcclusion` parameter to multi-sample pass
    - Add `blurDepthBias` parameter to occlusion pass
    - Handle near clip in SSAO blur
- Support reading score from B-factor in pLDDT color theme
- Add Cel-shading support
    - `celShaded` geometry parameter
    - `celSteps` renderer parameter
- Add the ability to customize the Snapshot Description component via `PluginUISpec.components.viewport.snapshotDescription`
- Add `doNotDisposeCanvas3DContext` option to `PluginContext.dispose`
- Remove support for density data from edmaps.rcsb.org

## [v4.3.0] - 2024-05-26

- Fix State Snapshots export animation (#1140)
- Add depth of field (dof) postprocessing effect
- Add `SbNcbrTunnels` extension for for visualizing tunnels in molecular structures from ChannelsDB (more info in [tunnels.md](./docs/docs/extensions/tunnels.md))
- Fix edge case in minimizing RMSD transform computation

## [v4.2.0] - 2024-05-04

- Add emissive material support
- Add bloom post-processing
- MolViewSpec extension: `loadMVS` supports `keepCamera` parameter
- Return StateTransform selectors from measurements API (addDistance, addAngle, etc.)
- Refactor transparency rendering
    - More uniform behavior for blended, wboit, dpoit
    - Fix issues with text & image geometry
- Fix render-spheres example (#1100)
    - Wrong step size in sphere geometry boundingSphere & groupmapping
    - Handle empty `instanceGrid` in renderer & renderable
- Fix bond assignment from `IndexPairBonds`
    - Can not always be cached in `ElementSetIntraBondCache`
    - Wrong operator checks in `findPairBonds`
- Fix SSAO artifacts (@corredD, #1082)
- Fix bumpiness artifacts (#1107, #1084)

## [v4.1.0] - 2024-03-31

- Add `VolumeTransform` to translate/rotate a volume like in a structure superposition
- Fix BinaryCIF encoder edge cases caused by re-encoding an existing BinaryCIF file
- Fix edge-case where width/height in InputObserver are not correct
- Fix transparency rendering fallback (#1058)
- Fix SSAO broken when `OES_texture_float_linear` is unavailable
- Add `normalOffset` to `external-volume` color theme
    - This can give results similar to pymol's surface_ramp_above_mode=1
- Add `rotation` parameter to skybox background

## [v4.0.1] - 2024-02-19

- Fix BinaryCIF decoder edge cases. Fixes mmCIF model export from data provided by ModelServer.
- MolViewSpec extension: support for MVSX file format
- Revert "require WEBGL_depth_texture extension" & "remove renderbuffer use"

## [v4.0.0] - 2024-02-04

- Add Mesoscale Explorer app for investigating large systems
- [Breaking] Remove `cellpack` extension (superseded by Mesoscale Explorer app)
- [Breaking] Set minimal node.js version to 18
- [Breaking] Generalize rcsb/assembly-symmetry/ extension
    - Move to assembly-symmetry/
    - Remove RCSB specific dependencies and prefixes
- [Breaking] Require `WEBGL_depth_texture` webgl extension
    - Remove `renderbuffer` use
- [Breaking] Change build target to ES2018
    - Custom builds only require ES6 for dependencies like immer.js
- [Breaking] Changed `createPluginUI`
    - The function now takes a single `options` argument
    - The caller must specify a `render` method that mounts the Mol* react component to DOM
        - A default `renderReact18` method is provided, but needs to be imported separately
        - To support React 16 and 17, `ReactDOM.render` can be passed
- Improve `SetUtils` performance using ES6 features
- [Breaking] Reduce memory usage of `SymmetryOperator.ArrayMapping`
    - Requires calling methods from instance
- [Breaking] Fix `mol-model/structure/model/properties/seconday-structure.ts` file name (#938)
- [Breaking] Add `Canvas3DContext` runtime props
    - Props: pixelScale, pickScale, transparency (blended, wboit, dpoit)
    - Replaces instantiation-time attribs
- [Breaking] Change default compile target to ES2018
- [Breaking] Add culling & LOD support
    - Cull per-object and per-instance
    - Cull based on frustum and camera distance
    - LOD visibility based on camera distance
    - Special LOD mode for spheres with automatic levels
    - Occlusion culling (only WebGL2)
        - Hi-Z pass
        - Cull based on previous frame's Hi-Z buffer
- Add stochastic/dithered transparency to fade overlapping LODs in and out
- Add "Automatic Detail" preset that shows surface/cartoon/ball & stick based on camera distance

## [v3.45.0] - 2024-02-03

- Add color interpolation to impostor cylinders
- MolViewSpec components are applicable only when the model has been loaded from MolViewSpec
- Add `snapshotKey` and `tooltip` params to loci `LabelRepresentation`
- Update `FocusLoci` behavior to support `snapshotKey` param
  - Clicking a visual with `snapshotKey` will trigger that snapshot
- Render multiline loci label tooltips as Markdown
- `ParamDefinition.Text` updates:
  - Support `multiline` inputs
  - Support `placeholder` parameter
  - Support `disableInteractiveUpdates` to only trigger updates once the control loses focus
- Move dependencies related to the headless context from optional deps to optional peer deps

## [v3.44.0] - 2024-01-06

- Add new `cartoon` visuals to support atomic nucleotide base with sugar
- Add `thicknessFactor` to `cartoon` representation for scaling nucleotide block/ring/atomic-fill visuals
- Use bonds from `_struct_conn` in mmCIF files that use `label_seq_id`
- Fix measurement label `offsetZ` default: not needed when `scaleByRadius` is enbaled
- Support for label rendering in HeadlessPluginContext
- MolViewSpec extension
  - Support all X11 colors
  - Support relative URIs
  - CLI tools: mvs-validate, mvs-render, mvs-print-schema
  - Labels applied in one node
- ModelServer SDF/MOL2 ligand export: fix atom indices when additional atoms are present
- Avoid showing (and calculating) inter-unit bonds for huge structures
- Fixed `DragOverlay` on WebKit/Safari browsers

## [v3.43.1] - 2023-12-04

- Fix `react-markdown` dependency

## [v3.43.0] - 2023-12-02

- Fix `State.tryGetCellData` (return type & data check)
- Don't change camera.target unless flyMode or pointerLock are enabled
- Handle empty CIF files
- Snapshot improvements:
    - Add `key` property
    - Ability to existing snapshot name, key, and description
    - Support markdown in descriptions (ignores all HTML tags)
    - Ability to link to snapshots by key from descriptions
    - Separate UI control showing description of the current snapshot
- Do not activate drag overlay for non-file content
- Add `structure-element-sphere` visual to `spacefill` representation
- Fix missing `await` in `HeadlessPluginContext.saveStateSnapshot`
- Added support for providing custom sequence viewers to the plugin spec
- MolViewSpec extension (MVS)
- Add URL parameters `mvs-url`, `mvs-data`, `mvs-format`
- Add drag&drop for `.mvsj` files
- Fix `bumpiness` scaling with `ignoreLight` enabled
- Add `transforms` & `label` params to `ShapeFromPly`
- Optimize `LociSelectManager.selectOnly` to avoid superfluous loci set operations
- Dispose of viewer on `unload` event to aid GC

## [v3.42.0] - 2023-11-05

- Fix handling of PDB files with insertion codes (#945)
- Fix de-/saturate of colors with no hue
- Improve `distinctColors` function
    - Add `sort` and `sampleCountFactor` parameters
    - Fix clustering issues
- Add `clipPrimitive` option to spheres geometry, clipping whole spheres instead of cutting them
- Add `DragAndDropManager`
- Add `options` support for default bond labels

## [v3.41.0] - 2023-10-15

- Add `PluginContext.initialized` promise & support for it in the `Plugin` UI component.
- Fix undesired interaction between settings panel and the panel on the right.
- Add ability to customize server parameters for `RCSBAssemblySymmetry`.

## [v3.40.1] - 2023-09-30

- Do not call `updateFocusRepr` if default `StructureFocusRepresentation` isn't present.
- Treat "tap" as a click in `InputObserver`
- ModelServer ligand queries: fix atom count reported by SDF/MOL/MOL2 export
- CCD extension: Make visuals for aromatic bonds configurable
- Add optional `file?: CifFile` to `MmcifFormat.data`
- Add support for webgl extensions
    - `WEBGL_clip_cull_distance`
    - `EXT_conservative_depth`
    - `WEBGL_stencil_texturing`
    - `EXT_clip_control`
- Add `MultiSampleParams.reduceFlicker` (to be able to switch it off)
- Add `alphaThickness` parameter to adjust alpha of spheres for radius
- Ability to hide "right" panel from simplified viewport controls
- Add `blockIndex` parameter to TrajectoryFromMmCif
- Fix bounding sphere calculation for "element-like" visuals
- Fix RCSB PDB validation report URL
- Add sharpening postprocessing option
- Take pixel-ratio into account for outline scale
- Gracefully handle missing HTMLImageElement
- Fix pixel-ratio changes not applied to all render passes

## [v3.39.0] - 2023-09-02

- Add some elements support for `guessElementSymbolString` function
- Faster bounding rectangle calculation for imposter spheres
- Allow toggling of hydrogens as part of `LabelTextVisual`

## [v3.38.3] - 2023-07-29

- Fix imposter spheres not updating, e.g. in trajectories (broke in v3.38.0)

## [v3.38.2] - 2023-07-24

- Don't rely solely on `chem_comp_atom` when detecting CCD files (#877)
- Actually support non-physical keys in `Bindings.Trigger.code`

## [v3.38.1] - 2023-07-22

- Fix pixel-scale not updated in SSAO pass

## [v3.38.0] - 2023-07-18

- Fix display issue with SIFTS mapping
- Support non-physical keys in `Bindings.Trigger.code`
- Update `getStateSnapshot` to only overwrite current snapshot if it was created automatically
- Fix distinct palette's `getSamples` infinite loop
- Add 'NH2', 'FOR', 'FMT' to `CommonProteinCaps`
- Add `opened` event to `PluginStateSnapshotManager`
- Properly switch-off fog
- Add `approximate` option for spheres rendering
- Reduce `Spheres` memory usage
    - Derive mapping from VertexID
    - Pull position and group from texture
- Add `Euler` math primitive
- Add stride option to element sphere & point visuals
- Add `disabledExtensions` field to default viewer's options
- Add `LRUCache.remove`
- Add 'Chain Instance' and 'Uniform' options for 'Carbon Color' param (in Color Theme: Element Symbol)

## [v3.37.1] - 2023-06-20

- Fix issues with wboit/dpoit in large scenes
- Fix lines, text, points rendering (broken in v3.37.0)

## [v3.37.0] - 2023-06-17

- Add `inverted` option to `xrayShaded` parameter
- Model-export extension: Add ability to set a file name for structures
- Add `contextHash` to `SizeTheme`
- Add mipmap-based blur for image backgrounds

## [v3.36.1] - 2023-06-11

- Allow parsing of CCD ligand files
- Add dedicated wwPDB CCD extension to align and visualize ideal & model CCD coordinates
- Make operators in `IndexPairBonds` a directed property
- Remove erroneous bounding-box overlap test in `Structure.eachUnitPair`
- Fix `EdgeBuilder.addNextEdge` for loop edges
- Optimize inter unit bond compute
- Ensure consistent state for volume representation (#210)
- Improve SSAO for thin geometry (e.g. lines)
- Add snapshot support for structure selections
- Add `nucleicProfile` parameter to cartoon representation
- Add `cartoon` theme with separate colorings for for mainchain and sidechain visuals

## [v3.35.0] - 2023-05-14

- Enable odd dash count (1,3,5)
- Add principal axes spec and fix edge cases
- Add a uniform color theme for NtC tube that still paints residue and segment dividers in a different color
- Mesh exporter improvements
    - Support points & lines in glTF export
    - Set alphaMode and doubleSided in glTF export
    - Fix flipped cylinder caps
- Fix bond assignments `struct_conn` records referencing waters
- Add StructConn extension providing functions for inspecting struct_conns
- Fix `PluginState.setSnapshot` triggering unnecessary state updates
- Fix an edge case in the `mol-state`'s `State` when trying to apply a transform to an existing Null object
- Add `SbNcbrPartialCharges` extension for coloring and labeling atoms and residues by partial atomic charges
  - uses custom mmcif categories `_sb_ncbr_partial_atomic_charges_meta` and `_sb_ncbr_partial_atomic_charges` (more info in [README.md](./src/extensions/sb-ncbr/README.md))
- Parse HEADER record when reading PDB file
- Support `ignoreHydrogens` in interactions representation
- Add hydroxyproline (HYP) commonly present in collagen molecules to the list of amino acids
- Fix assemblies for Archive PDB files (do not generate unique `label_asym_id` if `REMARK 350` is present)
- Add additional functions to `core.math` in `mol-script`
    - `cantorPairing`, `sortedCantorPairing`, `invertCantorPairing`,
    - `trunc`, `sign`

## [v3.34.0] - 2023-04-16

- Avoid `renderMarkingDepth` for fully transparent renderables
- Remove `camera.far` doubling workaround
- Add `ModifiersKeys.areNone` helper function
- Do not render NtC tube segments unless all required atoms are present in the structure
- Fix rendering issues caused by VAO reuse
- Add "Zoom All", "Orient Axes", "Reset Axes" buttons to the "Reset Camera" button
- Improve trackball move-state handling when key bindings use modifiers
- Fix rendering with very small viewport and SSAO enabled
- Fix `.getAllLoci` for structure representations with `structure.child`
- Fix `readAllLinesAsync` refering to dom length property
- Make mol-util/file-info node compatible
- Add `eachLocation` to representation/visual interface

## [v3.33.0] - 2023-04-02

- Handle resizes of viewer element even when window remains the same size
- Throttle canvas resize events
- Selection toggle buttons hidden if selection mode is off
- Camera focus loci bindings allow reset on click-away to be overridden
- Input/controls improvements
    - Move or fly around the scene using keys
    - Pointer lock to look around scene
    - Toggle spin/rock animation using keys
- Apply bumpiness as lightness variation with `ignoreLight`
- Remove `JSX` reference from `loci-labels.ts`
- Fix overpaint/transparency/substance smoothing not updated when geometry changes
- Fix camera project/unproject when using offset viewport
- Add support for loading all blocks from a mmcif file as a trajectory
- Add `Frustum3D` and `Plane3D` math primitives
- Include `occupancy` and `B_iso_or_equiv` when creating `Conformation` from `Model`
- Remove LazyImports (introduced in v3.31.1)

## [v3.32.0] - 2023-03-20

- Avoid rendering of fully transparent renderables
- Add occlusion color parameter
- Fix issue with outlines and orthographic camera
- Reduce over-blurring occlusion at larger view distances
- Fix occlusion artefact with non-canvas viewport and pixel-ratio > 1
- Update nodejs-shims conditionals to handle polyfilled document object in NodeJS environment.
- Ensure marking edges are at least one pixel wide
- Add exposure parameter to renderer
- Only trigger marking when mouse is directly over canvas
- Fix blurry occlusion in screenshots
- [Breaking] Add `setFSModule` to `mol-util/data-source` instead of trying to trick WebPack

## [v3.31.4] - 2023-02-24

- Allow link cylinder/line `dashCount` set to '0'
- Stop animation loop when disposing `PluginContext` (thanks @gfrn for identifying the issue)

## [v3.31.3] - 2023-02-22

- Fix impostor bond visuals not correctly updating on `sizeFactor` changes
- Fix degenerate case in PCA
- Fix near clipping avoidance in impostor shaders
- Update `fs` import in `data-source.ts`

## [v3.31.2] - 2023-02-12

- Fix exit code of volume pack executable (pack.ts). Now exits with non-0 status when an error happens
- Remove pca transform from components ui focus (too distracting)
- Fix artefacts with opaque outlines behind transparent objects
- Fix polymer trace visual not updating
- Fix use of `WEBGL_provoking_vertex`

## [v3.31.1] - 2023-02-05

- Improve Component camera focus based on the PCA of the structure and the following rules:
    - The first residue should be in first quadrant if there is only one chain
    - The average position of the residues of the first chain should be in the first quadrant if there is more than one chain
- Add `HeadlessPluginContext` and `HeadlessScreenshotHelper` to be used in Node.js
- Add example `image-renderer`
- Fix wrong offset when rendering text with orthographic projection
- Update camera/handle helper when `devicePixelRatio` changes
- Add various options to customize the axes camera-helper
- Fix issue with texture-mesh color smoothing when changing themes
- Add fast boundary helper and corresponding unit trait
- Add Observable for Canvas3D commits

## [v3.30.0] - 2023-01-29

- Improve `Dnatco` extension
    - Factor out common code in `Dnatco` extension
    - Add `NtC tube` visual. Applicable for structures with NtC annotation
    - [Breaking] Rename `DnatcoConfalPyramids` to `DnatcoNtCs`
- Improve boundary calculation performance
- Add option to create & include images in state snapshots
- Fix SSAO artefacts with high bias values
- Fix SSAO resolution scale parameter handling
- Improve outlines, visually more stable at different view distances

## [v3.29.0] - 2023-01-15

- `meshes` extension: Fixed a bug in mesh visualization (show backfaces when opacity < 1)
- Add color quick select control to Volume controls
- Fix `dropFiles` bug
- Fix some cyclic imports and reduce the use of const enums. This should make it easier to use the library with the `isolatedModules: true` TS config.
- Fix `dropFiles` bug (#679)
- Add `input type='color'` picker to `CombinedColorControl`
- Set `ParameterMappingControl` disabled when state is updating
- Performance tweaks
    - Update clip `defines` only when changed
    - Check for identity in structure/unit areEqual methods
    - Avoid cloning of structure representation parameters
    - Make SymmetryOperator.createMapping monomorphic
    - Improve bonding-sphere calculation
    - Defer Scene properties calculation (markerAverage, opacityAverage, hasOpaque)
    - Improve checks in in UnitsRepresentation setVisualState
- Add StructureElement.Loci.forEachLocation
- Add RepresentationRegistry.clear and ThemeRegistry.clear
- Add generic Loci support for overpaint, substance, clipping themes
- Add `.getCenter` and `.center` to `Camera`
- Add support to dim unmarked groups
- Add support for marker edge strength

## [v3.28.0] - 2022-12-20

- Show histogram in direct volume control point settings
- Add `solidInterior` parameter to sphere/cylinder impostors
- [Breaking] Tweak `ignoreHydrogens` non-polar handling (introduced in 3.27.0)
- Add `meshes` and `volumes-and-segmentations` extensions
    - See https://molstarvolseg.ncbr.muni.cz/ for more info
- Fix missing support for info in `ParamDefinition.Converted`
- Add support for multi-visual volume representations
- Improve volume isosurface bounding-sphere
- Add basic volume segmentation support to core
    - Add `Volume.Segment` model
    - Add `Segmentation` custom volume property
    - Add `SegmentRepresentation` representation
    - Add `volume-segment` color theme
- Fix GPU marching cubes failing for large meshes with webgl2 (due to use of float16)

## [v3.27.0] - 2022-12-15

- Add an `includeTransparent` parameter to hide/show outlines of components that are transparent
- Fix 'once' for animations of systems with many frames
- Better guard against issue (black fringes) with bumpiness in impostors
- Improve impostor shaders
    - Fix sphere near-clipping with orthographic projection
    - Fix cylinder near-clipping
    - Add interior cylinder caps
    - Add per-pixel object clipping
- Fix `QualityAssessment` assignment bug for structures with different auth vs label sequence numbering
- Refresh `ApplyActionControl`'s param definition when toggling expanded state
- Fix `struct_conn` bond assignment for ions
- Ability to show only polar hydrogens

## [v3.26.0] - 2022-12-04

- Support for ``powerPreference`` webgl attribute. Add ``PluginConfig.General.PowerPreference`` and ``power-preference`` Viewer GET param.
- Excluded common protein caps `NME` and `ACE` from the ligand selection query
- Add screen-space shadow post-processing effect
- Add "Structure Molecular Surface" visual
- Add `external-volume` theme (coloring of arbitrary geometries by user-selected volume)

## [v3.25.1] - 2022-11-20

- Fix edge-case in `Structure.eachUnitPair` with single-element units
- Fix 'auto' structure-quality for coarse models

## [v3.25.0] - 2022-11-16

- Fix handling of gzipped assets (reverts #615)

## [v3.24.0] - 2022-11-13

- Make `PluginContext.initContainer` checkered canvas background optional
- Store URL of downloaded assets to detect zip/gzip based on extension (#615)
- Add optional `operator.key`; can be referenced in `IndexPairBonds`
- Add overpaint/transparency/substance theme strength to representations
- Fix viewport color for transparent background

## [v3.23.0] - 2022-10-19

- Add `PluginContext.initContainer/mount/unmount` methods; these should make it easier to reuse a plugin context with both custom and built-in UI
- Add `PluginContext.canvas3dInitialized`
- `createPluginUI` now resolves after the 3d canvas has been initialized
- Change EM Volume Streaming default from `Whole Structure` to `Auto`

## [v3.22.0] - 2022-10-17

- Replace `VolumeIsosurfaceParams.pickingGranularity` param with `Volume.PickingGranuality`

## [v3.21.0] - 2022-10-17

- Add `VolumeIsosurfaceParams.pickingGranularity` param
- Prevent component controls collapsing when option is selected

## [v3.20.0] - 2022-10-16

- [Breaking] Rename the ``model-index`` color theme to ``trajectory-index``
- Add a new ``model-index`` color theme that uniquely colors each loaded model
- Add the new ``model-index`` and ``structure-index`` color themes as an option for the carbon color in the ``element-symbol`` and ``ilustrative`` color themes
- Add ``structure-index`` color theme that uniquely colors each root structure
- Add ``nearest`` method to ``Lookup3D``
- Add mipmap-based blur for skybox backgrounds

## [v3.19.0] - 2022-10-01

- Fix "empty textures" error on empty canvas
- Optimize BinaryCIF integer packing encoder
- Fix dual depth peeling when post-processing is off or when rendering direct-volumes
- Add ``cameraClipping.minNear`` parameter
- Fix black artifacts on specular highlights with transparent background

## [v3.18.0] - 2022-09-17

- Integration of Dual depth peeling - OIT method
- Stereo camera improvements
    - Fix param updates not applied
    - Better param ranges and description
    - Add timer.mark for left/right camera

## [v3.17.0] - 2022-09-11

- [Fix] Clone ``Canvas3DParams`` when creating a ``Canvas3D`` instance to prevent shared state between multiple instances
- Add ``includeResidueTest`` option to ``alignAndSuperposeWithSIFTSMapping``
- Add ``parentDisplay`` param for interactions representation.
- [Experimental] Add support for PyMOL, VMD, and Jmol atom expressions in selection scripts
- Support for ``failIfMajorPerformanceCaveat`` webgl attribute. Add ``PluginConfig.General.AllowMajorPerformanceCaveat`` and ``allow-major-performance-caveat`` Viewer GET param.
- Fix handling of PDB TER records (#549)
- Add support for getting multiple loci from a representation (``.getAllLoci()``)
- Add ``key`` property to intra- and inter-bonds for referencing source data
- Fix click event triggered after move

## [v3.16.0] - 2022-08-25

- Support ``globalColorParams`` and ``globalSymmetryParams`` in common representation params
- Support ``label`` parameter in ``Viewer.loadStructureFromUrl``
- Fix ``ViewportHelpContent`` Mouse Controls section

## [v3.15.0] - 2022-08-23

- Fix wboit in Safari >=15 (add missing depth renderbuffer to wboit pass)
- Add 'Around Camera' option to Volume streaming
- Avoid queuing more than one update in Volume streaming

## [v3.14.0] - 2022-08-20

- Expose inter-bonds compute params in structure
- Improve performance of inter/intra-bonds compute
- Fix defaultAttribs handling in Canvas3DContext.fromCanvas
- Confal pyramids extension improvements
    - Add custom labels to Confal pyramids
    - Improve naming of some internal types in Confal pyramids extension coordinate
    - Add example mmCIF file with categories necessary to display Confal pyramids
    - Change the lookup logic of NtC steps from residues
- Add support for download of gzipped files
- Don't filter IndexPairBonds by element-based rules in MOL/SDF and MOL2 (without symmetry) models
- Fix Glycam Saccharide Names used by default
- Fix GPU surfaces rendering in Safari with WebGL2
- Add ``fov`` (Field of View) Canvas3D parameter
- Add ``sceneRadiusFactor`` Canvas3D parameter
- Add background pass (skybox, image, horizontal/radial gradient)
    - Set simple-settings presets via ``PluginConfig.Background.Styles``
    - Example presets in new backgrounds extension
    - Load skybox/image from URL or File (saved in session)
    - Opacity, saturation, lightness controls for skybox/image
    - Coverage (viewport or canvas) controls for image/gradient
- [Breaking] ``AssetManager`` needs to be passed to various graphics related classes
- Fix SSAO renderable initialization
- Reduce number of webgl state changes
    - Add ``viewport`` and ``scissor`` to state object
    - Add ``hasOpaque`` to scene object
- Handle edge cases where some renderables would not get (correctly) rendered
    - Fix text background rendering for opaque text
    - Fix helper scenes not shown when rendering directly to draw target
- Fix ``CustomElementProperty`` coloring not working

## [v3.13.0] - 2022-07-24

- Fix: only update camera state if manualReset is off (#494)
- Improve handling principal axes of points in a plane
- Add 'material' annotation support for textures
- More effort to avoid using ``flat`` qualifier in shaders: add ``dVaryingGroup``
- Enable ``immediateUpdate`` for iso level in isosurface and volume streaming controls
- Add support to download CCD from configurable URL

## [v3.12.1] - 2022-07-20

- Fix plugin behavior dispose logic to correctly unsubscribe observables.

## [v3.12.0] - 2022-07-17

- Add ``colorMarker`` option to Renderer. This disables the highlight and select marker at a shader level for faster rendering of large scenes in some cases.
- Bind shared textures only once per pass, not for each render item
- Fix missing 'material' annotation for some uniforms, causing unnecessary uniform updates
- Remove use of ``isnan`` in impostor shaders, not needed and causing slowdown
- Avoid using ``flat`` qualifier in shaders, causing slowdown
- Improve CellPack's ``adjustStyle`` option (disable ``colorMarker``, set component options, enable marking w/o ghost)
- Scan all entities when looking for ``struct_conn`` entries (fixes issue when the same ``label_asym_id`` is used in more than one entity)

## [v3.11.0] - 2022-07-04

- Add ``instanceGranularity`` option for marker, transparency, clipping, overpaint, substance data to save memory
- CellPack extension tweaks
    - Use instancing to create DNA/RNA curves to save memory
    - Enable ``instanceGranularity`` by default
    - Add ``adjustStyle`` option to LoadCellPackModel action (stylized, no multi-sample, no far clipping, chain picking)
- Structure Superposition now respects pivot's coordinate system

## [v3.10.2] - 2022-06-26

- Fix superfluous shader varying
- Improve use of gl_VertexID when possible

## [v3.10.1] - 2022-06-26

- Fix groupCount when updating TextureMesh-based visuals

## [v3.10.0] - 2022-06-24

- Add support for Glycam saccharide names
- Add ``PluginConfig.Viewport.ShowTrajectoryControls`` config option

## [v3.9.1] - 2022-06-19

- Fix missing ``super.componentWillUnmount()`` calls (@simeonborko)
- Fix missing ``uGroupCount`` update for visuals
- Fix missing aromatic bond display

## [v3.9.0] - 2022-05-30

- Improve picking by using drawbuffers (when available) to reduce number of drawcalls
- GPU timing support
    - Add ``timing-mode`` Viewer GET param
    - Add support for webgl timer queries
    - Add timer marks around GPU render & compute operations
- Volume Server CIF: Add check that a data block contains volume data before parsing
- Fix ``Scene.clear`` not clearing primitives & volumes arrays (@JonStargaryen)
- Fix rendering volumes when wboit is switched off and postprocessing is enabled

## [v3.8.2] - 2022-05-22

- Fix ``Scene.opacityAverage`` not taking xray shaded into account

## [v3.8.1] - 2022-05-14

- Fix issues with marking camera/handle helper (#433)
- Fix issues with array uniforms when running with headless-gl
- Fix Polymer Chain Instance coloring
- Improve performance of scene marker/opacity average calculation

## [v3.8.0] - 2022-04-30

- Add support for outlines around transparent objects
- Improve per-group transparency when wboit is switched off
- Improve ``ColorTheme`` typing with ``ColorType`` generic.
    - Defaults to ``ColorTypeLocation``
    - Set when using ``ColorTypeDirect`` or ``ColorTypeGrid``
- Fix case handling of ``struct_conf`` mmCIF enumeration field (#425)
- Fix ``allowTransparentBackfaces`` for per-group transparency
- Fix ``FormatRegistry.isApplicable`` returning true for unregistered formats
- Fix: handle building of ``GridLookup3D`` with zero cell size
- Fix ``ignoreLight`` for direct-volume rendering with webgl1
- Fix (non-black) outlines when using transparent background

## [v3.7.0] - 2022-04-13

- Fix ``xrayShaded`` for texture-mesh geometries
- [Breaking] Change ``allowTransparentBackfaces`` to ``transparentBackfaces`` with options ``off``, ``on``, ``opaque``. This was only added in 3.6.0, so allowing a breaking change here.
    - ``off``: don't show (default)
    - ``on``: show with transparency
    - ``opaque``: show fully opaque
- Add option to disable file drop overlay.

## [v3.6.2] - 2022-04-05

- ModelServer ligand queries: fixes for alternate locations, additional atoms & UNL ligand
- React 18 friendly ``useBehavior`` hook.

## [v3.6.1] - 2022-04-03

- Fix React18 related UI regressions.

## [v3.6.0] - 2022-04-03

- Check that model and coordinates have same element count when creating a trajectory
- Fix aromatic rings assignment: do not mix flags and planarity test
- Improve bonds assignment of coarse grained models: check for IndexPairBonds and exhaustive StructConn
- Fix unit mapping in bondedAtomicPairs MolScript query
- Improve pdb parsing: handle non unique atom and chain names (fixes #156)
- Fix volume streaming for entries with multiple contour lists
- Add ``allowTransparentBackfaces`` parameter to support double-sided rendering of transparent geometries
- Fix handling of case insensitive mmCIF enumeration fields (including entity.type)
- Fix ``disable-wboit`` Viewer GET param
- Add support for React 18.
    - Used by importing ``createPluginUI`` from ``mol-plugin-ui/react18``;
    - In Mol* 4.0, React 18 will become the default option.

## [v3.5.0] - 2022-03-25

- Fix issues with bounding-sphere & color-smoothing (mostly for small geometries)
- Support BCIF => CIF conversion in ``cif2bcif`` CLI tool

## [v3.4.0] - 2022-03-13

- Fix handling of mmcif with empty ``label_*`` fields
- Improve saccharide detection (compare against list from CCD)
- Fix legend label of hydrophobicity color theme
- Add ``LoadTrajectory`` action
- Add ``CustomImportControls`` to left panel
- Add Zenodo import extension (load structures, trajectories, volumes, and zip files)
- Fix loading of some compressed files within sessions
- Fix wrong element assignment for atoms with Charmm ion names
- Fix handling of empty symmetry cell data
- Add support for ``trr`` and ``nctraj`` coordinates files
- Add support for ``prmtop`` and ``top`` topology files

## [v3.3.1] - 2022-02-27

- Fix issue with unit boundary reuse (do at visual level instead)
- Add option to ignore ions for inter-unit bond computation

## [v3.3.0] - 2022-02-27

- Fix parsing contour-level from emdb v3 header files
- Fix invalid CSS (#376)
- Fix "texture not renderable" & "texture not bound" warnings (#319)
- Fix visual for bonds between two aromatic rings
- Fix visual for delocalized bonds (parsed from mmcif and mol2)
- Fix ring computation algorithm
- Add ``UnitResonance`` property with info about delocalized triplets
- Resolve marking in main renderer loop to improve overall performance
- Use ``throttleTime`` instead of ``debounceTime`` in sequence viewer for better responsiveness
- Change line geometry default ``scaleFactor`` to 2 (3 is too big after fixing line rendering)
- Trajectory animation performance improvements
    - Reuse ``Model.CoarseGrained`` for coordinate trajectories
    - Avoid calculating ``InterUnitBonds`` when ``Structure.parent`` ones are empty
    - Reuse unit boundary if sphere has not changed too much
    - Don't show 'inter-bond' and 'element-cross' visuals in line representations of polymerAndLigand preset
- Fix additional mononucleotides detected as polymer components
- Fix and improve ``canRemap`` handling in ``IntraUnitBonds``
- Reuse occlusion for secondary passes during multi-sampling
- Check if marking passes are needed before doing them
- Add ``resolutionScale`` parameter to allow trading quality of occlusion for performance

## [v3.2.0] - 2022-02-17

- Rename "best database mapping" to "SIFTS Mapping"
- Add schema and export support for ``atom_site.pdbx_sifts_xref_*`` fields
- Add schema export support for ``atom_site.pdbx_label_index`` field
- Add `traceOnly` parameter to chain/UniProt-based structure alignment
- Store ``IndexPairBonds`` as a dynamic property.

## [v3.1.0] - 2022-02-06

- Fix ``xrayShaded`` & ``ignoreLight`` params not working at the same time
- Add ``ignoreLight`` to component params
- Tweaks for cleaner default representation style
    - Cartoon: use ``nucleotide-ring`` instead of ``nucleotide-block``
    - Focus: use ``xrayShaded`` instead of opacity; adjust target size; don't show non-covalent interactions twice
- Fix representation preset side effects (changing post-processing parameters, see #363)
- Add Quick Styles panel (default, illustrative, stylized)
- Fix exported structure missing secondary-structure categories (#364)
- Fix volume streaming error message: distinguish between missing data and server error (#364)

## [v3.0.2] - 2022-01-30

- Fix color smoothing of elongated structures (by fixing ``Sphere.expand`` for spheres with highly directional extrema)
- Fix entity label not displayed when multiple instances of the same entity are highlighted
- Fix empty elements created in ``StructureElement.Loci.extendToAllInstances``
- Measurement options tweaks (allow larger ``textSize``; make ``customText`` essential)
- Fix visual visibility sync edge case when changing state snapshots

## [v3.0.1] - 2022-01-27

- Fix marking pass not working with ``transparentBackground``
- Fix pdbe xray maps url not https
- Fix entity-id color theme broken for non-IHM models
- Improve/fix marking of ``InteractionsInterUnitVisual`` (mark when all contact-feature members are given)
- Add missing "entity-id" and "enity-source" options for carbon coloring to "element-symbol" color theme
- Fix VolumeServer/query CLI
- Support automatic iso-value adjustment for VolumeServer data in ``Viewer.loadVolumeFromUrl``
- Emit drag event whenever started within viewport (not only for non-empty loci)

## [v3.0.0] - 2022-01-23

- Assembly handling tweaks:
    - Do not include suffix for "identity assembly operators"
    - Do not include assembly-related categories to export if the structure was composed from an assembly
    - Special case for ``structAsymMap`` if Mol* asym id operator mapping is present
- Support for opening ZIP files with multiple entries
- Add Model Export extension
- Bugfix: Automatically treat empty string as "non-present" value in BinaryCIF writer.
- Fix coarse model support in entity-id color theme
- Fix marking of carbohydrate visuals (whole chain could get marked instead of single residue)
- Add custom colors to "element-symbol", "molecule-type", "residue-name", and "secondary-structure" themes
- Support/bugfixes for ``atom_site.pdbx_sifts_xref`` categories
- Improve/fix marking of ``InteractionsIntraUnitVisual`` (mark when all contact-feature members are given)

## [v3.0.0-dev.10] - 2022-01-17

- Fix ``getOperatorsForIndex``
- Pass animation info (current frame & count) to state animations
    - Fix camera stutter for "camera spin" animation
- Add formal charge parsing support for MOL/SDF files (thanks @ptourlas)
- [Breaking] Cleaner looking ``MembraneOrientationVisuals`` defaults
- [Breaking] Add rock animation to trackball controls
    - Add ``animate`` to ``TrackballControlsParams``, remove ``spin`` and ``spinSpeed``
    - Add ``animate`` to ``SimpleSettingsParams``, remove ``spin``
- Add "camera rock" state animation
- Add support for custom colors to "molecule-type" theme
- [Breaking] Add style parameter to "illustrative" color theme
    - Defaults to "entity-id" style instead of "chain-id"
- Add "illustrative" representation preset

## [v3.0.0-dev.9] - 2022-01-09

- Add PDBj as a ``pdb-provider`` option
- Move Viewer APP to a separate file to allow use without importing light theme & index.html
- Add symmetry support for mol2 files (only spacegroup setting 1)
- Fix mol2 files element symbol assignment
- Improve bond assignment from ``IndexPairBonds``
    - Add ``key`` field for mapping to source data
    - Fix assignment of bonds with unphysical length
- Fix label/stats of single atom selection in multi-chain units

## [v3.0.0-dev.8] - 2021-12-31

- Add ``PluginFeatureDetection`` and disable WBOIT in Safari 15.
- Add ``disable-wboit`` Viewer GET param
- Add ``prefer-webgl1`` Viewer GET param
- [Breaking] Refactor direct-volume rendering
    - Remove isosurface render-mode (use GPU MC instead)
    - Move coloring into theme (like for other geometries/renderables)
        - Add ``direct`` color type
        - Remove color from transfer-function (now only alpha)
        - Add direct-volume color theme support
        - Add volume-value color theme
- [Breaking] Use size theme in molecular/gaussian surface & label representations
    - This is breaking because it was hardcoded to ``physical`` internally but the repr size theme default was ``uniform`` (now ``physical``)

## [v3.0.0-dev.7] - 2021-12-20

- Reduce number of created programs/shaders
    - Support specifying variants when creating graphics render-items
    - Change double-side shader param from define to uniform
    - Remove dMarkerType shader define (use uMarker as needed)
    - Support to ignore defines depending on the shader variant
    - Combine pickObject/pickInstance/pickGroup shader variants into one
    - Combine markingDepth/markingMask shader variants into one
    - Correctly set shader define flags for overpaint, transparency, substance, clipping
- [Breaking] Add per-object clip rendering properties (variant/objects)
    - ``SimpleSettingsParams.clipping.variant/objects`` and ``RendererParams.clip`` were removed

## [v3.0.0-dev.6] - 2021-12-19

- Enable temporal multi-sampling by default
    - Fix flickering during marking with camera at rest
- Enable ``aromaticBonds`` in structure representations by default
- Add ``PluginConfig.Structure.DefaultRepresentationPreset``
- Add ModelArchive support
    - schema extensions (e.g., AlphaFold uses it for the pLDDT score)
    - ModelArchive option in DownloadStructure action
    - ``model-archive`` GET parameter for Viewer app
    - ``Viewer.loadModelArchive`` method
- Improve support for loading AlphaFold structures
    - Automatic coloring by pLDDT
    - AlphaFold DB option in DownloadStructure action
    - ``afdb`` GET parameter for Viewer app
    - ``Viewer.loadAlphaFoldDb`` method
- Add QualityAssessment extension (using data from ma_qa_metric_local mmcif category)
    - pLDDT & qmean score: coloring, repr presets, molql symbol, loci labels (including avg for mutli-residue selections)
    - pLDDT: selection query
- Warn about erroneous symmetry operator matrix (instead of throwing an error)
- Added ``createPluginUI`` to ``mol-plugin-ui``
    - Support ``onBeforeUIRender`` to make sure initial UI works with custom presets and similar features.
- [Breaking] Removed ``createPlugin`` and ``createPluginAsync`` from ``mol-plugin-ui``
    - Please use ``createPluginUI`` instead
- Improve aromatic bonds handling
    - Don't detect aromatic bonds for rings < 5 atoms based on planarity
    - Prefer atoms in aromatic rings as bond reference positions

## [v3.0.0-dev.5] - 2021-12-16

- Fix initial camera reset not triggering for some entries.

## [v3.0.0-dev.4] - 2021-12-14

- Add ``bumpiness`` (per-object and per-group), ``bumpFrequency`` & ``bumpAmplitude`` (per-object) render parameters (#299)
- Change ``label`` representation defaults: Use text border instead of rectangle background
- Add outline color option to renderer
- Fix false positives in Model.isFromPdbArchive
- Add drag and drop support for loading any file, including multiple at once
    - If there are session files (.molx or .molj) among the dropped files, only the first session will be loaded
- Add drag and drop overlay
- Safari 15.1 - 15.3 WebGL 2 support workaround
- [Breaking] Move ``react`` and ``react-dom`` to ``peerDependencies``. This might break some builds.

## [v3.0.0-dev.3] - 2021-12-4

- Fix OBJ and USDZ export

## [v3.0.0-dev.2] - 2021-12-1

- Do not include tests and source maps in NPM package

## [v3.0.0-dev.0] - 2021-11-28

- Add multiple lights support (with color, intensity, and direction parameters)
- [Breaking] Add per-object material rendering properties
    - ``SimpleSettingsParams.lighting.renderStyle`` and ``RendererParams.style`` were removed
- Add substance theme with per-group material rendering properties
- ``StructureComponentManager.Options`` state saving support
- ``ParamDefinition.Group.presets`` support

## [v2.4.1] - 2021-11-28

- Fix: allow atoms in aromatic rings to do hydrogen bonds

## [v2.4.0] - 2021-11-25

- Fix secondary-structure property handling
    - StructureElement.Property was incorrectly resolving type & key
    - StructureSelectionQuery helpers 'helix' & 'beta' were not ensuring property availability
- Re-enable VAO with better workaround (bind null elements buffer before deleting)
- Add ``Representation.geometryVersion`` (increments whenever the geometry of any of its visuals changes)
- Add support for grid-based smoothing of Overpaint and Transparency visual state for surfaces

## [v2.3.9] - 2021-11-20

- Workaround: switch off VAO support for now

## [v2.3.8] - 2021-11-20

- Fix double canvas context creation (in plugin context)
- Fix unused vertex attribute handling (track which are used, disable the rest)
- Workaround for VAO issue in Chrome 96 (can cause WebGL to crash on geometry updates)

## [v2.3.7] - 2021-11-15

- Added ``ViewerOptions.collapseRightPanel``
- Added ``Viewer.loadTrajectory`` to support loading "composed" trajectories (e.g. from gro + xtc)
- Fix: handle parent in Structure.remapModel
- Add ``rounded`` and ``square`` helix profile options to Cartoon representation (in addition to the default ``elliptical``)

## [v2.3.6] - 2021-11-8

- Add additional measurement controls: orientation (box, axes, ellipsoid) & plane (best fit)
- Improve aromatic bond visuals (add ``aromaticScale``, ``aromaticSpacing``, ``aromaticDashCount`` params)
- [Breaking] Change ``adjustCylinderLength`` default to ``false`` (set to true for focus representation)
- Fix marker highlight color overriding select color
- CellPack extension update
    - add binary model support
    - add compartment (including membrane) geometry support
    - add latest mycoplasma model example
- Prefer WebGL1 in Safari 15.1.

## [v2.3.5] - 2021-10-19

- Fix sequence viewer for PDB files with COMPND record and multichain entities.
- Fix index pair bonds order assignment

## [v2.3.4] - 2021-10-12

- Fix pickScale not taken into account in line/point shader
- Add pixel-scale, pick-scale & pick-padding GET params to Viewer app
- Fix selecting bonds not adding their atoms in selection manager
- Add ``preferAtoms`` option to SelectLoci/HighlightLoci behaviors
- Make the implicit atoms of bond visuals pickable
    - Add ``preferAtomPixelPadding`` to Canvas3dInteractionHelper
- Add points & crosses visuals to Line representation
- Add ``pickPadding`` config option (look around in case target pixel is empty)
- Add ``multipleBonds`` param to bond visuals with options: off, symmetric, offset
- Fix ``argparse`` config in servers.

## [v2.3.3] - 2021-10-01

- Fix direct volume shader

## [v2.3.2] - 2021-10-01

- Prefer WebGL1 on iOS devices until WebGL2 support has stabilized.

## [v2.3.1] - 2021-09-28

- Add Charmm saccharide names
- Treat missing occupancy column as occupancy of 1
- Fix line shader not accounting for aspect ratio
- [Breaking] Fix point repr & shader
    - Was unusable with ``wboit``
    - Replaced ``pointFilledCircle`` & ``pointEdgeBleach`` params by ``pointStyle`` (square, circle, fuzzy)
    - Set ``pointSizeAttenuation`` to false by default
    - Set ``sizeTheme`` to ``uniform`` by default
- Add ``markerPriority`` option to Renderer (useful in combination with edges of marking pass)
- Add support support for ``chem_comp_bond`` and ``struct_conn`` categories (fixes ModelServer behavior where these categories should have been present)
- Model and VolumeServer: fix argparse config

## [v2.3.0] - 2021-09-06

- Take include/exclude flags into account when displaying aromatic bonds
- Improve marking performance
    - Avoid unnecessary draw calls/ui updates when marking
    - Check if loci is superset of visual
    - Check if loci overlaps with unit visual
    - Ensure ``Interval`` is used for ranges instead of ``SortedArray``
    - Add uniform marker type
    - Special case for reversing previous mark
- Add optional marking pass
    - Outlines visible and hidden parts of highlighted/selected groups
    - Add highlightStrength/selectStrength renderer params

## [v2.2.3] - 2021-08-25

- Add ``invertCantorPairing`` helper function
- Add ``Mesh`` processing helper ``.smoothEdges``
- Smooth border of molecular-surface with ``includeParent`` enabled
- Hide ``includeParent`` option from gaussian-surface visuals (not particularly useful)
- Improved ``StructureElement.Loci.size`` performance (for marking large cellpack models)
- Fix new ``TransformData`` issues (camera/bounding helper not showing up)
- Improve marking performance (avoid superfluous calls to ``StructureElement.Loci.isWholeStructure``)

## [v2.2.2] - 2021-08-11

- Fix ``TransformData`` issues [#133](https://github.com/molstar/molstar/issues/133)
- Fix ``mol-script`` query compiler const expression recognition.

## [v2.2.1] - 2021-08-02

- Add surrounding atoms (5 Angstrom) structure selection query
- [Breaking] Add maxDistance prop to ``IndexPairBonds``
- Fix coordinateSystem not handled in ``Structure.asParent``
- Add ``dynamicBonds`` to ``Structure`` props (force re-calc on model change)
    - Expose as optional param in root structure transform helper
- Add overpaint support to geometry exporters
- ``InputObserver`` improvements
  - normalize wheel speed across browsers/platforms
  - support Safari gestures (used by ``TrackballControls``)
  - ``PinchInput.fractionDelta`` and use it in ``TrackballControls``

## [v2.2.0] - 2021-07-31

- Add ``tubularHelices`` parameter to Cartoon representation
- Add ``SdfFormat`` and update SDF parser to be able to parse data headers according to spec (hopefully :)) #230
- Fix mononucleotides detected as polymer components (#229)
- Set default outline scale back to 1
- Improved DCD reader cell angle handling (interpret near 0 angles as 90 deg)
- Handle more residue/atom names commonly used in force-fields
- Add USDZ support to ``geo-export`` extension.
- Fix ``includeParent`` support for multi-instance bond visuals.
- Add ``operator`` Loci granularity, selecting everything with the same operator name.
- Prefer ``_label_seq_id`` fields in secondary structure assignment.
- Support new EMDB API (https://www.ebi.ac.uk/emdb/api/entry/map/[EMBD-ID]) for EM volume contour levels.
- ``Canvas3D`` tweaks:
    - Update ``forceDraw`` logic.
    - Ensure the scene is re-rendered when viewport size changes.
    - Support ``noDraw`` mode in ``PluginAnimationLoop``.

## [v2.1.0] - 2021-07-05

- Add parameter for to display aromatic bonds as dashes next to solid cylinder/line.
- Add backbone representation
- Fix outline in orthographic mode and set default scale to 2.

## [v2.0.7] - 2021-06-23

- Add ability to specify ``volumeIndex`` in ``Viewer.loadVolumeFromUrl`` to better support Volume Server inputs.
- Support in-place reordering for trajectory ``Frame.x/y/z`` arrays for better memory efficiency.
- Fixed text CIF encoder edge cases (most notably single whitespace not being escaped).

## [v2.0.6] - 2021-06-01

- Add glTF (GLB) and STL support to ``geo-export`` extension.
- Protein crosslink improvements
    - Change O-S bond distance to allow for NOS bridges (doi:10.1038/s41586-021-03513-3)
    - Added NOS-bridges query & improved disulfide-bridges query
- Fix #178: ``IndexPairBonds`` for non-single residue structures (bug due to atom reordering).
- Add volumetric color smoothing for MolecularSurface and GaussianSurface representations (#173)
- Fix nested 3d grid lookup that caused results being overwritten in non-covalent interactions computation.
- Basic implementation of ``BestDatabaseSequenceMapping`` (parse from CIF, color theme, superposition).
- Add atom id ranges support to Selection UI.

## [v2.0.5] - 2021-04-26

- Ability to pass ``Canvas3DContext`` to ``PluginContext.fromCanvas``.
- Relative frame support for ``Canvas3D`` viewport.
- Fix bug in screenshot copy UI.
- Add ability to select residues from a list of identifiers to the Selection UI.
- Fix SSAO bugs when used with ``Canvas3D`` viewport.
- Support for  full pausing (no draw) rendering: ``Canvas3D.pause(true)``.
- Add ``MeshBuilder.addMesh``.
- Add ``Torus`` primitive.
- Lazy volume loading support.
- [Breaking] ``Viewer.loadVolumeFromUrl`` signature change.
    - ``loadVolumeFromUrl(url, format, isBinary, isovalues, entryId)`` => ``loadVolumeFromUrl({ url, format, isBinary }, isovalues, { entryId, isLazy })``
- Add ``TextureMesh`` support to ``geo-export`` extension.

## [v2.0.4] - 2021-04-20

- [WIP] Mesh export extension
- ``Structure.eachAtomicHierarchyElement`` (#161)
- Fixed reading multi-line values in SDF format
- Fixed Measurements UI labels (#166)

## [v2.0.3] - 2021-04-09

- Add support for ``ColorTheme.palette`` designed for providing gradient-like coloring.
- [Breaking] The ``zip`` function is now asynchronous and expects a ``RuntimeContext``. Also added ``Zip()`` returning a ``Task``.
- [Breaking] Add ``CubeGridFormat`` in ``alpha-orbitals`` extension.

## [v2.0.2] - 2021-03-29

- Add ``Canvas3D.getRenderObjects``.
- [WIP] Animate state interpolating, including model trajectories
- Recognise MSE, SEP, TPO, PTR and PCA as non-standard amino-acids.
- Fix VolumeFromDensityServerCif transform label

## [v2.0.1] - 2021-03-23

- Exclude tsconfig.commonjs.tsbuildinfo from npm bundle

## [v2.0.0] - 2021-03-23

Too many changes to list as this is the start of the changelog... Notably, default exports are now forbidden.<|MERGE_RESOLUTION|>--- conflicted
+++ resolved
@@ -5,9 +5,11 @@
 
 ## [Unreleased]
 
-<<<<<<< HEAD
 - Add transparent ssao support
-=======
+    - Fix ssao color not updating
+    - Refactor postprocessing
+    - Improve outlines     
+
 ## [v4.7.1] - 2024-09-30
 
 - Improve `resolutionMode` (#1279)
@@ -17,7 +19,6 @@
 
 ## [v4.7.0] - 2024-09-29
 
->>>>>>> c34aaf7c
 - Add illumination mode
     - Path-traced SSGI
     - Automatic thickness (estimate)
