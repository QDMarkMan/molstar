--- conflicted
+++ resolved
@@ -6,16 +6,13 @@
 
 ## [Unreleased]
 
-<<<<<<< HEAD
 - Add ``invertCantorPairing`` helper function
 - Add ``Mesh`` processing helper ``.smoothEdges``
 - Smooth border of molecular-surface with ``includeParent`` enabled
 - Hide ``includeParent`` option from gaussian-surface visuals (not particularly useful)
-=======
 
 ## [v2.2.2] - 2021-08-11
 
->>>>>>> f833efae
 - Fix ``TransformData`` issues [#133](https://github.com/molstar/molstar/issues/133)
 - Fix ``mol-script`` query compiler const expression recognition.
 
