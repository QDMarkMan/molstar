# Change Log
All notable changes to this project will be documented in this file, following the suggestions of [Keep a CHANGELOG](http://keepachangelog.com/). This project adheres to [Semantic Versioning](http://semver.org/) for its most widely used - and defacto - public interfaces.

Note that since we don't clearly distinguish between a public and private interfaces there will be changes in non-major versions that are potentially breaking. If we make breaking changes to less used interfaces we will highlight it in here.


## [Unreleased]

<<<<<<< HEAD
## [v3.10.2] - 2022-06-26

- Fix superfluous shader varying
- Improve use of gl_VertexID when possible

## [v3.10.1] - 2022-06-26

- Fix groupCount when updating TextureMesh-based visuals

## [v3.10.0] - 2022-06-24

- Add support for Glycam saccharide names
- Add ``PluginConfig.Viewport.ShowTrajectoryControls`` config option

## [v3.9.1] - 2022-06-19

- Fix missing ``super.componentWillUnmount()`` calls (@simeonborko)
- Fix missing ``uGroupCount`` update for visuals
- Fix missing aromatic bond display
=======
- CellPack extension tweaks
    - Use instancing to create DNA/RNA curves to save memory
>>>>>>> 06e78e19

## [v3.9.0] - 2022-05-30

- Improve picking by using drawbuffers (when available) to reduce number of drawcalls
- GPU timing support
    - Add ``timing-mode`` Viewer GET param
    - Add support for webgl timer queries
    - Add timer marks around GPU render & compute operations
- Volume Server CIF: Add check that a data block contains volume data before parsing
- Fix ``Scene.clear`` not clearing primitives & volumes arrays (@JonStargaryen)
- Fix rendering volumes when wboit is switched off and postprocessing is enabled

## [v3.8.2] - 2022-05-22

- Fix ``Scene.opacityAverage`` not taking xray shaded into account

## [v3.8.1] - 2022-05-14

- Fix issues with marking camera/handle helper (#433)
- Fix issues with array uniforms when running with headless-gl
- Fix Polymer Chain Instance coloring
- Improve performance of scene marker/opacity average calculation

## [v3.8.0] - 2022-04-30

- Add support for outlines around transparent objects
- Improve per-group transparency when wboit is switched off
- Improve ``ColorTheme`` typing with ``ColorType`` generic.
    - Defaults to ``ColorTypeLocation``
    - Set when using ``ColorTypeDirect`` or ``ColorTypeGrid``
- Fix case handling of ``struct_conf`` mmCIF enumeration field (#425)
- Fix ``allowTransparentBackfaces`` for per-group transparency
- Fix ``FormatRegistry.isApplicable`` returning true for unregistered formats
- Fix: handle building of ``GridLookup3D`` with zero cell size
- Fix ``ignoreLight`` for direct-volume rendering with webgl1
- Fix (non-black) outlines when using transparent background

## [v3.7.0] - 2022-04-13

- Fix ``xrayShaded`` for texture-mesh geometries
- [Breaking] Change ``allowTransparentBackfaces`` to ``transparentBackfaces`` with options ``off``, ``on``, ``opaque``. This was only added in 3.6.0, so allowing a breaking change here.
    - ``off``: don't show (default)
    - ``on``: show with transparency
    - ``opaque``: show fully opaque
- Add option to disable file drop overlay.

## [v3.6.2] - 2022-04-05

- ModelServer ligand queries: fixes for alternate locations, additional atoms & UNL ligand
- React 18 friendly ``useBehavior`` hook.

## [v3.6.1] - 2022-04-03

- Fix React18 related UI regressions.

## [v3.6.0] - 2022-04-03

- Check that model and coordinates have same element count when creating a trajectory
- Fix aromatic rings assignment: do not mix flags and planarity test
- Improve bonds assignment of coarse grained models: check for IndexPairBonds and exhaustive StructConn
- Fix unit mapping in bondedAtomicPairs MolScript query
- Improve pdb parsing: handle non unique atom and chain names (fixes #156)
- Fix volume streaming for entries with multiple contour lists
- Add ``allowTransparentBackfaces`` parameter to support double-sided rendering of transparent geometries
- Fix handling of case insensitive mmCIF enumeration fields (including entity.type)
- Fix ``disable-wboit`` Viewer GET param
- Add support for React 18.
    - Used by importing ``createPluginUI`` from ``mol-plugin-ui/react18``;
    - In Mol* 4.0, React 18 will become the default option.

## [v3.5.0] - 2022-03-25

- Fix issues with bounding-sphere & color-smoothing (mostly for small geometries)
- Support BCIF => CIF conversion in ``cif2bcif`` CLI tool

## [v3.4.0] - 2022-03-13

- Fix handling of mmcif with empty ``label_*`` fields
- Improve saccharide detection (compare against list from CCD)
- Fix legend label of hydrophobicity color theme
- Add ``LoadTrajectory`` action
- Add ``CustomImportControls`` to left panel
- Add Zenodo import extension (load structures, trajectories, volumes, and zip files)
- Fix loading of some compressed files within sessions
- Fix wrong element assignment for atoms with Charmm ion names
- Fix handling of empty symmetry cell data
- Add support for ``trr`` and ``nctraj`` coordinates files
- Add support for ``prmtop`` and ``top`` topology files

## [v3.3.1] - 2022-02-27

- Fix issue with unit boundary reuse (do at visual level instead)
- Add option to ignore ions for inter-unit bond computation

## [v3.3.0] - 2022-02-27

- Fix parsing contour-level from emdb v3 header files
- Fix invalid CSS (#376)
- Fix "texture not renderable" & "texture not bound" warnings (#319)
- Fix visual for bonds between two aromatic rings
- Fix visual for delocalized bonds (parsed from mmcif and mol2)
- Fix ring computation algorithm
- Add ``UnitResonance`` property with info about delocalized triplets
- Resolve marking in main renderer loop to improve overall performance
- Use ``throttleTime`` instead of ``debounceTime`` in sequence viewer for better responsiveness
- Change line geometry default ``scaleFactor`` to 2 (3 is too big after fixing line rendering)
- Trajectory animation performance improvements
    - Reuse ``Model.CoarseGrained`` for coordinate trajectories
    - Avoid calculating ``InterUnitBonds`` when ``Structure.parent`` ones are empty
    - Reuse unit boundary if sphere has not changed too much
    - Don't show 'inter-bond' and 'element-cross' visuals in line representations of polymerAndLigand preset
- Fix additional mononucleotides detected as polymer components
- Fix and improve ``canRemap`` handling in ``IntraUnitBonds``
- Reuse occlusion for secondary passes during multi-sampling
- Check if marking passes are needed before doing them
- Add ``resolutionScale`` parameter to allow trading quality of occlusion for performance

## [v3.2.0] - 2022-02-17

- Rename "best database mapping" to "SIFTS Mapping"
- Add schema and export support for ``atom_site.pdbx_sifts_xref_*`` fields
- Add schema export support for ``atom_site.pdbx_label_index`` field
- Add `traceOnly` parameter to chain/UniProt-based structure alignment
- Store ``IndexPairBonds`` as a dynamic property.

## [v3.1.0] - 2022-02-06

- Fix ``xrayShaded`` & ``ignoreLight`` params not working at the same time
- Add ``ignoreLight`` to component params
- Tweaks for cleaner default representation style
    - Cartoon: use ``nucleotide-ring`` instead of ``nucleotide-block``
    - Focus: use ``xrayShaded`` instead of opacity; adjust target size; don't show non-covalent interactions twice
- Fix representation preset side effects (changing post-processing parameters, see #363)
- Add Quick Styles panel (default, illustrative, stylized)
- Fix exported structure missing secondary-structure categories (#364)
- Fix volume streaming error message: distinguish between missing data and server error (#364)

## [v3.0.2] - 2022-01-30

- Fix color smoothing of elongated structures (by fixing ``Sphere.expand`` for spheres with highly directional extrema)
- Fix entity label not displayed when multiple instances of the same entity are highlighted
- Fix empty elements created in ``StructureElement.Loci.extendToAllInstances``
- Measurement options tweaks (allow larger ``textSize``; make ``customText`` essential)
- Fix visual visibility sync edge case when changing state snapshots

## [v3.0.1] - 2022-01-27

- Fix marking pass not working with ``transparentBackground``
- Fix pdbe xray maps url not https
- Fix entity-id color theme broken for non-IHM models
- Improve/fix marking of ``InteractionsInterUnitVisual`` (mark when all contact-feature members are given)
- Add missing "entity-id" and "enity-source" options for carbon coloring to "element-symbol" color theme
- Fix VolumeServer/query CLI
- Support automatic iso-value adjustment for VolumeServer data in ``Viewer.loadVolumeFromUrl``
- Emit drag event whenever started within viewport (not only for non-empty loci)

## [v3.0.0] - 2022-01-23

- Assembly handling tweaks:
    - Do not include suffix for "identity assembly operators"
    - Do not include assembly-related categories to export if the structure was composed from an assembly
    - Special case for ``structAsymMap`` if Mol* asym id operator mapping is present
- Support for opening ZIP files with multiple entries
- Add Model Export extension
- Bugfix: Automatically treat empty string as "non-present" value in BinaryCIF writer.
- Fix coarse model support in entity-id color theme
- Fix marking of carbohydrate visuals (whole chain could get marked instead of single residue)
- Add custom colors to "element-symbol", "molecule-type", "residue-name", and "secondary-structure" themes
- Support/bugfixes for ``atom_site.pdbx_sifts_xref`` categories
- Improve/fix marking of ``InteractionsIntraUnitVisual`` (mark when all contact-feature members are given)

## [v3.0.0-dev.10] - 2022-01-17

- Fix ``getOperatorsForIndex``
- Pass animation info (current frame & count) to state animations
    - Fix camera stutter for "camera spin" animation
- Add formal charge parsing support for MOL/SDF files (thanks @ptourlas)
- [Breaking] Cleaner looking ``MembraneOrientationVisuals`` defaults
- [Breaking] Add rock animation to trackball controls
    - Add ``animate`` to ``TrackballControlsParams``, remove ``spin`` and ``spinSpeed``
    - Add ``animate`` to ``SimpleSettingsParams``, remove ``spin``
- Add "camera rock" state animation
- Add support for custom colors to "molecule-type" theme
- [Breaking] Add style parameter to "illustrative" color theme
    - Defaults to "entity-id" style instead of "chain-id"
- Add "illustrative" representation preset

## [v3.0.0-dev.9] - 2022-01-09

- Add PDBj as a ``pdb-provider`` option
- Move Viewer APP to a separate file to allow use without importing light theme & index.html
- Add symmetry support for mol2 files (only spacegroup setting 1)
- Fix mol2 files element symbol assignment
- Improve bond assignment from ``IndexPairBonds``
    - Add ``key`` field for mapping to source data
    - Fix assignment of bonds with unphysical length
- Fix label/stats of single atom selection in multi-chain units

## [v3.0.0-dev.8] - 2021-12-31

- Add ``PluginFeatureDetection`` and disable WBOIT in Safari 15.
- Add ``disable-wboit`` Viewer GET param
- Add ``prefer-webgl1`` Viewer GET param
- [Breaking] Refactor direct-volume rendering
    - Remove isosurface render-mode (use GPU MC instead)
    - Move coloring into theme (like for other geometries/renderables)
        - Add ``direct`` color type
        - Remove color from transfer-function (now only alpha)
        - Add direct-volume color theme support
        - Add volume-value color theme
- [Breaking] Use size theme in molecular/gaussian surface & label representations
    - This is breaking because it was hardcoded to ``physical`` internally but the repr size theme default was ``uniform`` (now ``physical``)

## [v3.0.0-dev.7] - 2021-12-20

- Reduce number of created programs/shaders
    - Support specifying variants when creating graphics render-items
    - Change double-side shader param from define to uniform
    - Remove dMarkerType shader define (use uMarker as needed)
    - Support to ignore defines depending on the shader variant
    - Combine pickObject/pickInstance/pickGroup shader variants into one
    - Combine markingDepth/markingMask shader variants into one
    - Correctly set shader define flags for overpaint, transparency, substance, clipping
- [Breaking] Add per-object clip rendering properties (variant/objects)
    - ``SimpleSettingsParams.clipping.variant/objects`` and ``RendererParams.clip`` were removed

## [v3.0.0-dev.6] - 2021-12-19

- Enable temporal multi-sampling by default
    - Fix flickering during marking with camera at rest
- Enable ``aromaticBonds`` in structure representations by default
- Add ``PluginConfig.Structure.DefaultRepresentationPreset``
- Add ModelArchive support
    - schema extensions (e.g., AlphaFold uses it for the pLDDT score)
    - ModelArchive option in DownloadStructure action
    - ``model-archive`` GET parameter for Viewer app
    - ``Viewer.loadModelArchive`` method
- Improve support for loading AlphaFold structures
    - Automatic coloring by pLDDT
    - AlphaFold DB option in DownloadStructure action
    - ``afdb`` GET parameter for Viewer app
    - ``Viewer.loadAlphaFoldDb`` method
- Add QualityAssessment extension (using data from ma_qa_metric_local mmcif category)
    - pLDDT & qmean score: coloring, repr presets, molql symbol, loci labels (including avg for mutli-residue selections)
    - pLDDT: selection query
- Warn about erroneous symmetry operator matrix (instead of throwing an error)
- Added ``createPluginUI`` to ``mol-plugin-ui``
    - Support ``onBeforeUIRender`` to make sure initial UI works with custom presets and similar features.
- [Breaking] Removed ``createPlugin`` and ``createPluginAsync`` from ``mol-plugin-ui``
    - Please use ``createPluginUI`` instead
- Improve aromatic bonds handling
    - Don't detect aromatic bonds for rings < 5 atoms based on planarity
    - Prefer atoms in aromatic rings as bond reference positions

## [v3.0.0-dev.5] - 2021-12-16

- Fix initial camera reset not triggering for some entries.

## [v3.0.0-dev.4] - 2021-12-14

- Add ``bumpiness`` (per-object and per-group), ``bumpFrequency`` & ``bumpAmplitude`` (per-object) render parameters (#299)
- Change ``label`` representation defaults: Use text border instead of rectangle background
- Add outline color option to renderer
- Fix false positives in Model.isFromPdbArchive
- Add drag and drop support for loading any file, including multiple at once
    - If there are session files (.molx or .molj) among the dropped files, only the first session will be loaded
- Add drag and drop overlay
- Safari 15.1 - 15.3 WebGL 2 support workaround
- [Breaking] Move ``react`` and ``react-dom`` to ``peerDependencies``. This might break some builds.

## [v3.0.0-dev.3] - 2021-12-4

- Fix OBJ and USDZ export

## [v3.0.0-dev.2] - 2021-12-1

- Do not include tests and source maps in NPM package

## [v3.0.0-dev.0] - 2021-11-28

- Add multiple lights support (with color, intensity, and direction parameters)
- [Breaking] Add per-object material rendering properties
    - ``SimpleSettingsParams.lighting.renderStyle`` and ``RendererParams.style`` were removed
- Add substance theme with per-group material rendering properties
- ``StructureComponentManager.Options`` state saving support
- ``ParamDefinition.Group.presets`` support

## [v2.4.1] - 2021-11-28

- Fix: allow atoms in aromatic rings to do hydrogen bonds

## [v2.4.0] - 2021-11-25

- Fix secondary-structure property handling
    - StructureElement.Property was incorrectly resolving type & key
    - StructureSelectionQuery helpers 'helix' & 'beta' were not ensuring property availability
- Re-enable VAO with better workaround (bind null elements buffer before deleting)
- Add ``Representation.geometryVersion`` (increments whenever the geometry of any of its visuals changes)
- Add support for grid-based smoothing of Overpaint and Transparency visual state for surfaces

## [v2.3.9] - 2021-11-20

- Workaround: switch off VAO support for now

## [v2.3.8] - 2021-11-20

- Fix double canvas context creation (in plugin context)
- Fix unused vertex attribute handling (track which are used, disable the rest)
- Workaround for VAO issue in Chrome 96 (can cause WebGL to crash on geometry updates)

## [v2.3.7] - 2021-11-15

- Added ``ViewerOptions.collapseRightPanel``
- Added ``Viewer.loadTrajectory`` to support loading "composed" trajectories (e.g. from gro + xtc)
- Fix: handle parent in Structure.remapModel
- Add ``rounded`` and ``square`` helix profile options to Cartoon representation (in addition to the default ``elliptical``)

## [v2.3.6] - 2021-11-8

- Add additional measurement controls: orientation (box, axes, ellipsoid) & plane (best fit)
- Improve aromatic bond visuals (add ``aromaticScale``, ``aromaticSpacing``, ``aromaticDashCount`` params)
- [Breaking] Change ``adjustCylinderLength`` default to ``false`` (set to true for focus representation)
- Fix marker highlight color overriding select color
- CellPack extension update
    - add binary model support
    - add compartment (including membrane) geometry support
    - add latest mycoplasma model example
- Prefer WebGL1 in Safari 15.1.

## [v2.3.5] - 2021-10-19

- Fix sequence viewer for PDB files with COMPND record and multichain entities.
- Fix index pair bonds order assignment

## [v2.3.4] - 2021-10-12

- Fix pickScale not taken into account in line/point shader
- Add pixel-scale, pick-scale & pick-padding GET params to Viewer app
- Fix selecting bonds not adding their atoms in selection manager
- Add ``preferAtoms`` option to SelectLoci/HighlightLoci behaviors
- Make the implicit atoms of bond visuals pickable
    - Add ``preferAtomPixelPadding`` to Canvas3dInteractionHelper
- Add points & crosses visuals to Line representation
- Add ``pickPadding`` config option (look around in case target pixel is empty)
- Add ``multipleBonds`` param to bond visuals with options: off, symmetric, offset
- Fix ``argparse`` config in servers.

## [v2.3.3] - 2021-10-01

- Fix direct volume shader

## [v2.3.2] - 2021-10-01

- Prefer WebGL1 on iOS devices until WebGL2 support has stabilized.

## [v2.3.1] - 2021-09-28

- Add Charmm saccharide names
- Treat missing occupancy column as occupancy of 1
- Fix line shader not accounting for aspect ratio
- [Breaking] Fix point repr & shader
    - Was unusable with ``wboit``
    - Replaced ``pointFilledCircle`` & ``pointEdgeBleach`` params by ``pointStyle`` (square, circle, fuzzy)
    - Set ``pointSizeAttenuation`` to false by default
    - Set ``sizeTheme`` to ``uniform`` by default
- Add ``markerPriority`` option to Renderer (useful in combination with edges of marking pass)
- Add support support for ``chem_comp_bond`` and ``struct_conn`` categories (fixes ModelServer behavior where these categories should have been present)
- Model and VolumeServer: fix argparse config

## [v2.3.0] - 2021-09-06

- Take include/exclude flags into account when displaying aromatic bonds
- Improve marking performance
    - Avoid unnecessary draw calls/ui updates when marking
    - Check if loci is superset of visual
    - Check if loci overlaps with unit visual
    - Ensure ``Interval`` is used for ranges instead of ``SortedArray``
    - Add uniform marker type
    - Special case for reversing previous mark
- Add optional marking pass
    - Outlines visible and hidden parts of highlighted/selected groups
    - Add highlightStrength/selectStrength renderer params

## [v2.2.3] - 2021-08-25

- Add ``invertCantorPairing`` helper function
- Add ``Mesh`` processing helper ``.smoothEdges``
- Smooth border of molecular-surface with ``includeParent`` enabled
- Hide ``includeParent`` option from gaussian-surface visuals (not particularly useful)
- Improved ``StructureElement.Loci.size`` performance (for marking large cellpack models)
- Fix new ``TransformData`` issues (camera/bounding helper not showing up)
- Improve marking performance (avoid superfluous calls to ``StructureElement.Loci.isWholeStructure``)

## [v2.2.2] - 2021-08-11

- Fix ``TransformData`` issues [#133](https://github.com/molstar/molstar/issues/133)
- Fix ``mol-script`` query compiler const expression recognition.

## [v2.2.1] - 2021-08-02

- Add surrounding atoms (5 Angstrom) structure selection query
- [Breaking] Add maxDistance prop to ``IndexPairBonds``
- Fix coordinateSystem not handled in ``Structure.asParent``
- Add ``dynamicBonds`` to ``Structure`` props (force re-calc on model change)
    - Expose as optional param in root structure transform helper
- Add overpaint support to geometry exporters
- ``InputObserver`` improvements
  - normalize wheel speed across browsers/platforms
  - support Safari gestures (used by ``TrackballControls``)
  - ``PinchInput.fractionDelta`` and use it in ``TrackballControls``

## [v2.2.0] - 2021-07-31

- Add ``tubularHelices`` parameter to Cartoon representation
- Add ``SdfFormat`` and update SDF parser to be able to parse data headers according to spec (hopefully :)) #230
- Fix mononucleotides detected as polymer components (#229)
- Set default outline scale back to 1
- Improved DCD reader cell angle handling (interpret near 0 angles as 90 deg)
- Handle more residue/atom names commonly used in force-fields
- Add USDZ support to ``geo-export`` extension.
- Fix ``includeParent`` support for multi-instance bond visuals.
- Add ``operator`` Loci granularity, selecting everything with the same operator name.
- Prefer ``_label_seq_id`` fields in secondary structure assignment.
- Support new EMDB API (https://www.ebi.ac.uk/emdb/api/entry/map/[EMBD-ID]) for EM volume contour levels.
- ``Canvas3D`` tweaks:
    - Update ``forceDraw`` logic.
    - Ensure the scene is re-rendered when viewport size changes.
    - Support ``noDraw`` mode in ``PluginAnimationLoop``.

## [v2.1.0] - 2021-07-05

- Add parameter for to display aromatic bonds as dashes next to solid cylinder/line.
- Add backbone representation
- Fix outline in orthographic mode and set default scale to 2.

## [v2.0.7] - 2021-06-23

- Add ability to specify ``volumeIndex`` in ``Viewer.loadVolumeFromUrl`` to better support Volume Server inputs.
- Support in-place reordering for trajectory ``Frame.x/y/z`` arrays for better memory efficiency.
- Fixed text CIF encoder edge cases (most notably single whitespace not being escaped).

## [v2.0.6] - 2021-06-01

- Add glTF (GLB) and STL support to ``geo-export`` extension.
- Protein crosslink improvements
    - Change O-S bond distance to allow for NOS bridges (doi:10.1038/s41586-021-03513-3)
    - Added NOS-bridges query & improved disulfide-bridges query
- Fix #178: ``IndexPairBonds`` for non-single residue structures (bug due to atom reordering).
- Add volumetric color smoothing for MolecularSurface and GaussianSurface representations (#173)
- Fix nested 3d grid lookup that caused results being overwritten in non-covalent interactions computation.
- Basic implementation of ``BestDatabaseSequenceMapping`` (parse from CIF, color theme, superposition).
- Add atom id ranges support to Selection UI.

## [v2.0.5] - 2021-04-26

- Ability to pass ``Canvas3DContext`` to ``PluginContext.fromCanvas``.
- Relative frame support for ``Canvas3D`` viewport.
- Fix bug in screenshot copy UI.
- Add ability to select residues from a list of identifiers to the Selection UI.
- Fix SSAO bugs when used with ``Canvas3D`` viewport.
- Support for  full pausing (no draw) rendering: ``Canvas3D.pause(true)``.
- Add ``MeshBuilder.addMesh``.
- Add ``Torus`` primitive.
- Lazy volume loading support.
- [Breaking] ``Viewer.loadVolumeFromUrl`` signature change.
    - ``loadVolumeFromUrl(url, format, isBinary, isovalues, entryId)`` => ``loadVolumeFromUrl({ url, format, isBinary }, isovalues, { entryId, isLazy })``
- Add ``TextureMesh`` support to ``geo-export`` extension.

## [v2.0.4] - 2021-04-20

- [WIP] Mesh export extension
- ``Structure.eachAtomicHierarchyElement`` (#161)
- Fixed reading multi-line values in SDF format
- Fixed Measurements UI labels (#166)

## [v2.0.3] - 2021-04-09

- Add support for ``ColorTheme.palette`` designed for providing gradient-like coloring.
- [Breaking] The ``zip`` function is now asynchronous and expects a ``RuntimeContext``. Also added ``Zip()`` returning a ``Task``.
- [Breaking] Add ``CubeGridFormat`` in ``alpha-orbitals`` extension.

## [v2.0.2] - 2021-03-29

- Add ``Canvas3D.getRenderObjects``.
- [WIP] Animate state interpolating, including model trajectories
- Recognise MSE, SEP, TPO, PTR and PCA as non-standard amino-acids.
- Fix VolumeFromDensityServerCif transform label

## [v2.0.1] - 2021-03-23

- Exclude tsconfig.commonjs.tsbuildinfo from npm bundle

## [v2.0.0] - 2021-03-23

Too many changes to list as this is the start of the changelog... Notably, default exports are now forbidden.<|MERGE_RESOLUTION|>--- conflicted
+++ resolved
@@ -6,30 +6,8 @@
 
 ## [Unreleased]
 
-<<<<<<< HEAD
-## [v3.10.2] - 2022-06-26
-
-- Fix superfluous shader varying
-- Improve use of gl_VertexID when possible
-
-## [v3.10.1] - 2022-06-26
-
-- Fix groupCount when updating TextureMesh-based visuals
-
-## [v3.10.0] - 2022-06-24
-
-- Add support for Glycam saccharide names
-- Add ``PluginConfig.Viewport.ShowTrajectoryControls`` config option
-
-## [v3.9.1] - 2022-06-19
-
-- Fix missing ``super.componentWillUnmount()`` calls (@simeonborko)
-- Fix missing ``uGroupCount`` update for visuals
-- Fix missing aromatic bond display
-=======
 - CellPack extension tweaks
     - Use instancing to create DNA/RNA curves to save memory
->>>>>>> 06e78e19
 
 ## [v3.9.0] - 2022-05-30
 
