--- conflicted
+++ resolved
@@ -20,11 +20,8 @@
 - Fix camera project/unproject when using offset viewport
 - Add support for loading all blocks from a mmcif file as a trajectory
 - Add `Frustum3D` and `Plane3D` math primitives
-<<<<<<< HEAD
 - Include `occupancy` and `B_iso_or_equiv` when creating `Conformation` from `Model`
-=======
 - Remove LazyImports (introduced in v3.31.1)
->>>>>>> 2bc381fe
 
 ## [v3.32.0] - 2023-03-20
 
